#!/usr/bin/env python
#
# Run the test suite against all the Python versions we can find.
#
import os
import re
import subprocess
import sys
from os.path import abspath, dirname, join

TOP = dirname(dirname(abspath(__file__)))
sys.path.insert(0, join(TOP, "tools"))
import which


def _python_ver_from_python(python):
    assert ' ' not in python
    o = os.popen('''%s -c "import sys; print(sys.version)"''' % python)
    ver_str = o.read().strip()
    ver_bits = re.split(r"\.|[^\d]", ver_str, 2)[:2]
    ver = tuple(map(int, ver_bits))
    return ver

def _gen_python_names():
    yield "python"
    if sys.platform == "win32":
        return

    # generate version numbers from python 3.5 to 3.20
    for ver in [(3, i) for i in range(5, 20)]:
        yield "python%d.%d" % ver
        if sys.platform == "win32":
            yield "python%d%d" % ver

def _gen_pythons():
    python_from_ver = {}
    for name in _gen_python_names():
        for python in which.whichall(name):
            if sys.platform == "win32" and re.search(r"\\WindowsApps\\[^\\]+$", python, flags=re.IGNORECASE):
                # skip Python stubs from the Windows Store.
                continue

            ver = _python_ver_from_python(python)
            if ver not in python_from_ver:
                python_from_ver[ver] = python
    for ver, python in sorted(python_from_ver.items()):
        yield ver, python

def testall():
    all_warnings = []
    for ver, python in _gen_pythons():
        if ver < (3, 5):
            # Don't support Python < 3.5
            continue
        ver_str = "%s.%s" % ver
        print("-- test with Python %s (%s)" % (ver_str, python))
        assert ' ' not in python

        env_args = 'MACOSX_DEPLOYMENT_TARGET= ' if sys.platform == 'darwin' else ''

        proc = subprocess.Popen(
            # pass "-u" option to force unbuffered output
<<<<<<< HEAD
            "%s -u test.py -- -knownfailure" % python,
=======
            "%s%s -u test.py -- -knownfailure" % (env_args, python),
>>>>>>> c34c9574
            shell=True, stderr=subprocess.PIPE
        )

        while proc.poll() is None:
            # capture and re-print stderr while process is running
            line = proc.stderr.readline().decode().strip()
            print(line, file=sys.stderr)
            if 'WARNING:test:' in line:
                # if stderr contains a warning, save this for later
                all_warnings.append((python, ver_str, line))

        if proc.returncode:
            sys.exit(proc.returncode)

    for python, ver_str, warning in all_warnings:
        # now re-print all warnings to make sure they are seen
        print('-- warning raised by Python %s (%s) -- %s' % (ver_str, python, warning))

testall()<|MERGE_RESOLUTION|>--- conflicted
+++ resolved
@@ -60,11 +60,7 @@
 
         proc = subprocess.Popen(
             # pass "-u" option to force unbuffered output
-<<<<<<< HEAD
-            "%s -u test.py -- -knownfailure" % python,
-=======
             "%s%s -u test.py -- -knownfailure" % (env_args, python),
->>>>>>> c34c9574
             shell=True, stderr=subprocess.PIPE
         )
 
