--- conflicted
+++ resolved
@@ -336,15 +336,10 @@
                 self._toc_depth = 6
             else:
                 self._toc_depth = self.extras["toc"].get("depth", 6)
-<<<<<<< HEAD
-=======
 
         if 'break-on-newline' in self.extras:
             self.extras.setdefault('breaks', {})
             self.extras['breaks']['on_newline'] = True
-
-        self._instance_extras = self.extras.copy()
->>>>>>> d61a7e1d
 
         if 'link-patterns' in self.extras:
             # allow link patterns via extras dict without kwarg explicitly set
@@ -357,7 +352,6 @@
             self.extras['link-patterns'] = link_patterns
 
         self._instance_extras = self.extras.copy()
-
         self.link_patterns = link_patterns
         self.footnote_title = footnote_title
         self.footnote_return_symbol = footnote_return_symbol
@@ -1167,19 +1161,7 @@
         text = self._do_italics_and_bold(text)
 
         # Do hard breaks:
-<<<<<<< HEAD
         text = re.sub(r" {2,}\n", " <br%s\n" % self.empty_element_suffix, text)
-=======
-        if 'breaks' in self.extras:
-            break_tag = "<br%s\n" % self.empty_element_suffix
-            # do backslashes first because on_newline inserts the break before the newline
-            if self.extras['breaks'].get('on_backslash', False):
-                text = re.sub(r' *\\\n', break_tag, text)
-            if self.extras['breaks'].get('on_newline', False):
-                text = re.sub(r" *\n(?!\<(?:\/?(ul|ol|li))\>)", break_tag, text)
-        else:
-            text = re.sub(r" {2,}\n", " <br%s\n" % self.empty_element_suffix, text)
->>>>>>> d61a7e1d
 
         return text
 
@@ -2468,6 +2450,7 @@
 # User facing extras
 # ----------------------------------------------------------
 
+
 class Admonitions(Extra):
     '''
     Enable parsing of RST admonitions
@@ -2522,15 +2505,18 @@
         return self.admonitions_re.sub(self.sub, text)
 
 
-class BreakOnNewline(Extra):
-    name = 'break-on-newline'
+class Breaks(Extra):
+    name = 'breaks'
     order = Stage.after(Stage.ITALIC_AND_BOLD)
 
     def run(self, text):
-        return re.sub(r" *\n(?!\<(?:\/?(ul|ol|li))\>)", "<br%s\n" % self.md.empty_element_suffix, text)
-
-    def test(self, text):
-        return True
+        break_tag = "<br%s\n" % self.md.empty_element_suffix
+        # do backslashes first because on_newline inserts the break before the newline
+        if self.options.get('on_backslash', False):
+            text = re.sub(r' *\\\n', break_tag, text)
+        if self.options.get('on_newline', False):
+            text = re.sub(r" *\n(?!\<(?:\/?(ul|ol|li))\>)", break_tag, text)
+        return text
 
 
 class CodeFriendly(ItalicAndBoldProcessor):
@@ -3206,7 +3192,7 @@
 
 # Register extras
 Admonitions.register()
-BreakOnNewline.register()
+Breaks.register()
 CodeFriendly.register()
 FencedCodeBlocks.register()
 LinkPatterns.register()
