#!/usr/bin/env python
# Copyright (c) 2012 Trent Mick.
# Copyright (c) 2007-2008 ActiveState Corp.
# License: MIT (http://www.opensource.org/licenses/mit-license.php)

r"""A fast and complete Python implementation of Markdown.

[from http://daringfireball.net/projects/markdown/]
> Markdown is a text-to-HTML filter; it translates an easy-to-read /
> easy-to-write structured text format into HTML.  Markdown's text
> format is most similar to that of plain text email, and supports
> features such as headers, *emphasis*, code blocks, blockquotes, and
> links.
>
> Markdown's syntax is designed not as a generic markup language, but
> specifically to serve as a front-end to (X)HTML. You can use span-level
> HTML tags anywhere in a Markdown document, and you can use block level
> HTML tags (like <div> and <table> as well).

Module usage:

    >>> import markdown2
    >>> markdown2.markdown("*boo!*")  # or use `html = markdown_path(PATH)`
    u'<p><em>boo!</em></p>\n'

    >>> markdowner = Markdown()
    >>> markdowner.convert("*boo!*")
    u'<p><em>boo!</em></p>\n'
    >>> markdowner.convert("**boom!**")
    u'<p><strong>boom!</strong></p>\n'

This implementation of Markdown implements the full "core" syntax plus a
number of extras (e.g., code syntax coloring, footnotes) as described on
<https://github.com/trentm/python-markdown2/wiki/Extras>.
"""

cmdln_desc = """A fast and complete Python implementation of Markdown, a
text-to-HTML conversion tool for web writers.

Supported extra syntax options (see -x|--extras option below and
see <https://github.com/trentm/python-markdown2/wiki/Extras> for details):

* admonitions: Enable parsing of RST admonitions.
* break-on-newline: Replace single new line characters with <br> when True
* code-friendly: Disable _ and __ for em and strong.
* cuddled-lists: Allow lists to be cuddled to the preceding paragraph.
* fenced-code-blocks: Allows a code block to not have to be indented
  by fencing it with '```' on a line before and after. Based on
  <http://github.github.com/github-flavored-markdown/> with support for
  syntax highlighting.
* footnotes: Support footnotes as in use on daringfireball.net and
  implemented in other Markdown processors (tho not in Markdown.pl v1.0.1).
* header-ids: Adds "id" attributes to headers. The id value is a slug of
  the header text.
* highlightjs-lang: Allows specifying the language which used for syntax
  highlighting when using fenced-code-blocks and highlightjs.
* html-classes: Takes a dict mapping html tag names (lowercase) to a
  string to use for a "class" tag attribute. Currently only supports "img",
  "table", "thead", "pre", "code", "ul" and "ol" tags. Add an issue if you require
  this for other tags.
* link-patterns: Auto-link given regex patterns in text (e.g. bug number
  references, revision number references).
* markdown-in-html: Allow the use of `markdown="1"` in a block HTML tag to
  have markdown processing be done on its contents. Similar to
  <http://michelf.com/projects/php-markdown/extra/#markdown-attr> but with
  some limitations.
* metadata: Extract metadata from a leading '---'-fenced block.
  See <https://github.com/trentm/python-markdown2/issues/77> for details.
* middle-word-em: Allows or disallows emphasis syntax in the middle of words,
  defaulting to allow. Disabling this means that `this_text_here` will not be
  converted to `this<em>text</em>here`.
* nofollow: Add `rel="nofollow"` to add `<a>` tags with an href. See
  <http://en.wikipedia.org/wiki/Nofollow>.
* numbering: Support of generic counters.  Non standard extension to
  allow sequential numbering of figures, tables, equations, exhibits etc.
* pyshell: Treats unindented Python interactive shell sessions as <code>
  blocks.
* smarty-pants: Replaces ' and " with curly quotation marks or curly
  apostrophes.  Replaces --, ---, ..., and . . . with en dashes, em dashes,
  and ellipses.
* spoiler: A special kind of blockquote commonly hidden behind a
  click on SO. Syntax per <http://meta.stackexchange.com/a/72878>.
* strike: text inside of double tilde is ~~strikethrough~~
* tag-friendly: Requires atx style headers to have a space between the # and
  the header text. Useful for applications that require twitter style tags to
  pass through the parser.
* tables: Tables using the same format as GFM
  <https://help.github.com/articles/github-flavored-markdown#tables> and
  PHP-Markdown Extra <https://michelf.ca/projects/php-markdown/extra/#table>.
* toc: The returned HTML string gets a new "toc_html" attribute which is
  a Table of Contents for the document. (experimental)
* use-file-vars: Look for an Emacs-style markdown-extras file variable to turn
  on Extras.
* wiki-tables: Google Code Wiki-style tables. See
  <http://code.google.com/p/support/wiki/WikiSyntax#Tables>.
* wavedrom: Support for generating Wavedrom digital timing diagrams
* xml: Passes one-liner processing instructions and namespaced XML tags.
"""

# Dev Notes:
# - Python's regex syntax doesn't have '\z', so I'm using '\Z'. I'm
#   not yet sure if there implications with this. Compare 'pydoc sre'
#   and 'perldoc perlre'.

__version_info__ = (2, 4, 10)
__version__ = '.'.join(map(str, __version_info__))
__author__ = "Trent Mick"

import argparse
import codecs
import logging
import re
import sys
from collections import defaultdict
from abc import ABC, abstractmethod, abstractproperty
import functools
from hashlib import sha256
from random import randint, random

# ---- globals

DEBUG = False
log = logging.getLogger("markdown")

DEFAULT_TAB_WIDTH = 4


SECRET_SALT = bytes(randint(0, 1000000))
# MD5 function was previously used for this; the "md5" prefix was kept for
# backwards compatibility.
def _hash_text(s):
    return 'md5-' + sha256(SECRET_SALT + s.encode("utf-8")).hexdigest()[32:]

# Table of hash values for escaped characters:
g_escape_table = dict([(ch, _hash_text(ch))
    for ch in '\\`*_{}[]()>#+-.!'])

# Ampersand-encoding based entirely on Nat Irons's Amputator MT plugin:
#   http://bumppo.net/projects/amputator/
_AMPERSAND_RE = re.compile(r'&(?!#?[xX]?(?:[0-9a-fA-F]+|\w+);)')


# ---- exceptions
class MarkdownError(Exception):
    pass


# ---- public api

def markdown_path(path, encoding="utf-8",
                  html4tags=False, tab_width=DEFAULT_TAB_WIDTH,
                  safe_mode=None, extras=None, link_patterns=None,
                  footnote_title=None, footnote_return_symbol=None,
                  use_file_vars=False):
    fp = codecs.open(path, 'r', encoding)
    text = fp.read()
    fp.close()
    return Markdown(html4tags=html4tags, tab_width=tab_width,
                    safe_mode=safe_mode, extras=extras,
                    link_patterns=link_patterns,
                    footnote_title=footnote_title,
                    footnote_return_symbol=footnote_return_symbol,
                    use_file_vars=use_file_vars).convert(text)


def markdown(text, html4tags=False, tab_width=DEFAULT_TAB_WIDTH,
             safe_mode=None, extras=None, link_patterns=None,
             footnote_title=None, footnote_return_symbol=None,
             use_file_vars=False, cli=False):
    return Markdown(html4tags=html4tags, tab_width=tab_width,
                    safe_mode=safe_mode, extras=extras,
                    link_patterns=link_patterns,
                    footnote_title=footnote_title,
                    footnote_return_symbol=footnote_return_symbol,
                    use_file_vars=use_file_vars, cli=cli).convert(text)


class Stage():
    PREPROCESS = 50
    HASH_HTML = 150
    LINK_DEFS = 250

    BLOCK_GAMUT = 350
    HEADERS = 450
    LISTS = 550
    CODE_BLOCKS = 650
    BLOCK_QUOTES = 750
    PARAGRAPHS = 850

    SPAN_GAMUT = 950
    CODE_SPANS = 1050
    ESCAPE_SPECIAL = 1150
    LINKS = 1250  # and auto links
    ITALIC_AND_BOLD = 1350

    POSTPROCESS = 1450
    UNHASH_HTML = 1550

    __counts = {}

    @classmethod
    def _order(cls, items, step=5):
        index = 0 if step > 0 else 1
        ret = []
        counts = cls._Stage__counts
        for item in items:
            if not isinstance(item, int) and issubclass(item, Extra):
                ret.extend(o + step for o in item.order)
            else:
                if item not in counts:
                    counts[item] = [0, 0]
                counts[item][index] += step
                ret.append(item + counts[item][1])
        return ret

    @classmethod
    def after(cls, *items: 'Stage', step=5) -> list:
        return cls._order(items, step)

    @classmethod
    def before(cls, *items: 'Stage', step=-5) -> list:
        return cls._order(items, step)

    @staticmethod
    def mark(stage):
        def wrapper(func):
            @functools.wraps(func)
            def inner(self: 'Markdown', text, *args, **kwargs):
                self.stage = stage
                before = []
                after = []

                for extra in self.extras:
                    if extra not in self.extra_classes:
                        continue
                    klass = self.extra_classes[extra]
                    for order in klass.order:
                        if order // 100 == stage // 100:
                            if order < stage:
                                before.append((order, klass))
                            else:
                                after.append((order, klass))

                before.sort(key=lambda k: k[0])
                after.sort(key=lambda k: k[0])

                for _, klass in before:
                    if klass.test(text):
                        text = klass.run(text)

                text = func(self, text, *args, **kwargs)

                for _, klass in after:
                    if klass.test(text):
                        text = klass.run(text)

                return text

            return inner

        return wrapper


class Markdown(object):
    # The dict of "extras" to enable in processing -- a mapping of
    # extra name to argument for the extra. Most extras do not have an
    # argument, in which case the value is None.
    #
    # This can be set via (a) subclassing and (b) the constructor
    # "extras" argument.
    extras = None
    # dict of `Extra` names and associated class instances, populated during _setup_extras
    extra_classes = None

    urls = None
    titles = None
    html_blocks = None
    html_spans = None
    html_removed_text = "{(#HTML#)}"  # placeholder removed text that does not trigger bold
    html_removed_text_compat = "[HTML_REMOVED]"  # for compat with markdown.py

    _toc = None

    # Used to track when we're inside an ordered or unordered list
    # (see _ProcessListItems() for details):
    list_level = 0

    stage: Stage = None

    _ws_only_line_re = re.compile(r"^[ \t]+$", re.M)

    def __init__(self, html4tags=False, tab_width=4, safe_mode=None,
                 extras=None, link_patterns=None,
                 footnote_title=None, footnote_return_symbol=None,
                 use_file_vars=False, cli=False):
        if html4tags:
            self.empty_element_suffix = ">"
        else:
            self.empty_element_suffix = " />"
        self.tab_width = tab_width
        self.tab = tab_width * " "

        # For compatibility with earlier markdown2.py and with
        # markdown.py's safe_mode being a boolean,
        #   safe_mode == True -> "replace"
        if safe_mode is True:
            self.safe_mode = "replace"
        else:
            self.safe_mode = safe_mode

        # Massaging and building the "extras" info.
        if self.extras is None:
            self.extras = {}
        elif not isinstance(self.extras, dict):
            self.extras = dict([(e, None) for e in self.extras])
        if extras:
            if not isinstance(extras, dict):
                extras = dict([(e, None) for e in extras])
            self.extras.update(extras)
        assert isinstance(self.extras, dict)

        if "toc" in self.extras:
            if "header-ids" not in self.extras:
                self.extras["header-ids"] = None   # "toc" implies "header-ids"

            if self.extras["toc"] is None:
                self._toc_depth = 6
            else:
                self._toc_depth = self.extras["toc"].get("depth", 6)

        if 'link-patterns' in self.extras:
            # allow link patterns via extras dict without kwarg explicitly set
            link_patterns = link_patterns or extras['link-patterns']
            if link_patterns is None:
                # if you have specified that the link-patterns extra SHOULD
                # be used (via self.extras) but you haven't provided anything
                # via the link_patterns argument then an error is raised
                raise MarkdownError("If the 'link-patterns' extra is used, an argument for 'link_patterns' is required")
            self.extras['link-patterns'] = link_patterns

        self._instance_extras = self.extras.copy()

        self.link_patterns = link_patterns
        self.footnote_title = footnote_title
        self.footnote_return_symbol = footnote_return_symbol
        self.use_file_vars = use_file_vars
        self._outdent_re = re.compile(r'^(\t|[ ]{1,%d})' % tab_width, re.M)
        self.cli = cli

        self._escape_table = g_escape_table.copy()
        self._code_table = {}
        if "smarty-pants" in self.extras:
            self._escape_table['"'] = _hash_text('"')
            self._escape_table["'"] = _hash_text("'")

    def reset(self):
        self.urls = {}
        self.titles = {}
        self.html_blocks = {}
        self.html_spans = {}
        self.list_level = 0
        self.extras = self._instance_extras.copy()
        self._setup_extras()
        self._toc = None

    def _setup_extras(self):
        if "footnotes" in self.extras:
            self.footnotes = {}
            self.footnote_ids = []
        if "header-ids" in self.extras:
            self._count_from_header_id = defaultdict(int)
        if "metadata" in self.extras:
            self.metadata = {}

        self.extra_classes = {}
        for name, klass in Extra._registry.items():
            if name not in self.extras:
                continue
            self.extra_classes[name] = klass(self, (self.extras.get(name) or {}))

    # Per <https://developer.mozilla.org/en-US/docs/HTML/Element/a> "rel"
    # should only be used in <a> tags with an "href" attribute.

    # Opens the linked document in a new window or tab
    # should only used in <a> tags with an "href" attribute.
    # same with _a_nofollow
    _a_nofollow_or_blank_links = re.compile(r"""
        <(a)
        (
            [^>]*
            href=   # href is required
            ['"]?   # HTML5 attribute values do not have to be quoted
            [^#'"]  # We don't want to match href values that start with # (like footnotes)
        )
        """,
        re.IGNORECASE | re.VERBOSE
    )

    def convert(self, text):
        """Convert the given text."""
        # Main function. The order in which other subs are called here is
        # essential. Link and image substitutions need to happen before
        # _EscapeSpecialChars(), so that any *'s or _'s in the <a>
        # and <img> tags get encoded.

        # Clear the global hashes. If we don't clear these, you get conflicts
        # from other articles when generating a page which contains more than
        # one article (e.g. an index page that shows the N most recent
        # articles):
        self.reset()

        if not isinstance(text, str):
            # TODO: perhaps shouldn't presume UTF-8 for string input?
            text = str(text, 'utf-8')

        if self.use_file_vars:
            # Look for emacs-style file variable hints.
            text = self._emacs_oneliner_vars_pat.sub(self._emacs_vars_oneliner_sub, text)
            emacs_vars = self._get_emacs_vars(text)
            if "markdown-extras" in emacs_vars:
                splitter = re.compile("[ ,]+")
                for e in splitter.split(emacs_vars["markdown-extras"]):
                    if '=' in e:
                        ename, earg = e.split('=', 1)
                        try:
                            earg = int(earg)
                        except ValueError:
                            pass
                    else:
                        ename, earg = e, None
                    self.extras[ename] = earg

            self._setup_extras()

        # Standardize line endings:
        text = text.replace("\r\n", "\n")
        text = text.replace("\r", "\n")

        # Make sure $text ends with a couple of newlines:
        text += "\n\n"

        # Convert all tabs to spaces.
        text = self._detab(text)

        # Strip any lines consisting only of spaces and tabs.
        # This makes subsequent regexen easier to write, because we can
        # match consecutive blank lines with /\n+/ instead of something
        # contorted like /[ \t]*\n+/ .
        text = self._ws_only_line_re.sub("", text)

        # strip metadata from head and extract
        if "metadata" in self.extras:
            text = self._extract_metadata(text)

        text = self.preprocess(text)

        if self.safe_mode:
            text = self._hash_html_spans(text)

        # Turn block-level HTML blocks into hash entries
        text = self._hash_html_blocks(text, raw=True)

        # Strip link definitions, store in hashes.
        if "footnotes" in self.extras:
            # Must do footnotes first because an unlucky footnote defn
            # looks like a link defn:
            #   [^4]: this "looks like a link defn"
            text = self._strip_footnote_definitions(text)
        text = self._strip_link_definitions(text)

        text = self._run_block_gamut(text)

        if "footnotes" in self.extras:
            text = self._add_footnotes(text)

        text = self.postprocess(text)

        text = self._unescape_special_chars(text)

        if self.safe_mode:
            text = self._unhash_html_spans(text)
            # return the removed text warning to its markdown.py compatible form
            text = text.replace(self.html_removed_text, self.html_removed_text_compat)

        do_target_blank_links = "target-blank-links" in self.extras
        do_nofollow_links = "nofollow" in self.extras

        if do_target_blank_links and do_nofollow_links:
            text = self._a_nofollow_or_blank_links.sub(r'<\1 rel="nofollow noopener" target="_blank"\2', text)
        elif do_target_blank_links:
            text = self._a_nofollow_or_blank_links.sub(r'<\1 rel="noopener" target="_blank"\2', text)
        elif do_nofollow_links:
            text = self._a_nofollow_or_blank_links.sub(r'<\1 rel="nofollow"\2', text)

        if "toc" in self.extras and self._toc:
            self._toc_html = calculate_toc_html(self._toc)

            # Prepend toc html to output
            if self.cli:
                text = '{}\n{}'.format(self._toc_html, text)

        text += "\n"

        # Attach attrs to output
        rv = UnicodeWithAttrs(text)

        if "toc" in self.extras and self._toc:
            rv.toc_html = self._toc_html

        if "metadata" in self.extras:
            rv.metadata = self.metadata
        return rv

    @Stage.mark(Stage.POSTPROCESS)
    def postprocess(self, text):
        """A hook for subclasses to do some postprocessing of the html, if
        desired. This is called before unescaping of special chars and
        unhashing of raw HTML spans.
        """
        return text

    @Stage.mark(Stage.PREPROCESS)
    def preprocess(self, text):
        """A hook for subclasses to do some preprocessing of the Markdown, if
        desired. This is called after basic formatting of the text, but prior
        to any extras, safe mode, etc. processing.
        """
        return text

    # Is metadata if the content starts with optional '---'-fenced `key: value`
    # pairs. E.g. (indented for presentation):
    #   ---
    #   foo: bar
    #   another-var: blah blah
    #   ---
    #   # header
    # or:
    #   foo: bar
    #   another-var: blah blah
    #
    #   # header
    _meta_data_pattern = re.compile(r'''
        ^{0}(  # optional opening fence
            (?:
                {1}:(?:\n+[ \t]+.*)+  # indented lists
            )|(?:
                (?:{1}:\s+>(?:\n\s+.*)+?)  # multiline long descriptions
                (?=\n{1}:\s*.*\n|\s*\Z)  # match up until the start of the next key:value definition or the end of the input text
            )|(?:
                {1}:(?! >).*\n?  # simple key:value pair, leading spaces allowed
            )
        ){0}  # optional closing fence
        '''.format(r'(?:---[\ \t]*\n)?', r'[\S \t]*\w[\S \t]*\s*'), re.MULTILINE | re.VERBOSE
    )

    _key_val_list_pat = re.compile(
        r"^-(?:[ \t]*([^\n]*)(?:[ \t]*[:-][ \t]*(\S+))?)(?:\n((?:[ \t]+[^\n]+\n?)+))?",
        re.MULTILINE,
    )
    _key_val_dict_pat = re.compile(
        r"^([^:\n]+)[ \t]*:[ \t]*([^\n]*)(?:((?:\n[ \t]+[^\n]+)+))?", re.MULTILINE
    )  # grp0: key, grp1: value, grp2: multiline value
    _meta_data_fence_pattern = re.compile(r'^---[\ \t]*\n', re.MULTILINE)
    _meta_data_newline = re.compile("^\n", re.MULTILINE)

    def _extract_metadata(self, text):
        if text.startswith("---"):
            fence_splits = re.split(self._meta_data_fence_pattern, text, maxsplit=2)
            metadata_content = fence_splits[1]
            match = re.findall(self._meta_data_pattern, metadata_content)
            if not match:
                return text
            tail = fence_splits[2]
        else:
            metadata_split = re.split(self._meta_data_newline, text, maxsplit=1)
            metadata_content = metadata_split[0]
            match = re.findall(self._meta_data_pattern, metadata_content)
            if not match:
                return text
            tail = metadata_split[1]

        def parse_structured_value(value):
            vs = value.lstrip()
            vs = value.replace(v[: len(value) - len(vs)], "\n")[1:]

            # List
            if vs.startswith("-"):
                r = []
                for match in re.findall(self._key_val_list_pat, vs):
                    if match[0] and not match[1] and not match[2]:
                        r.append(match[0].strip())
                    elif match[0] == ">" and not match[1] and match[2]:
                        r.append(match[2].strip())
                    elif match[0] and match[1]:
                        r.append({match[0].strip(): match[1].strip()})
                    elif not match[0] and not match[1] and match[2]:
                        r.append(parse_structured_value(match[2]))
                    else:
                        # Broken case
                        pass

                return r

            # Dict
            else:
                return {
                    match[0].strip(): (
                        match[1].strip()
                        if match[1]
                        else parse_structured_value(match[2])
                    )
                    for match in re.findall(self._key_val_dict_pat, vs)
                }

        for item in match:

            k, v = item.split(":", 1)

            # Multiline value
            if v[:3] == " >\n":
                self.metadata[k.strip()] = _dedent(v[3:]).strip()

            # Empty value
            elif v == "\n":
                self.metadata[k.strip()] = ""

            # Structured value
            elif v[0] == "\n":
                self.metadata[k.strip()] = parse_structured_value(v)

            # Simple value
            else:
                self.metadata[k.strip()] = v.strip()

        return tail

    _emacs_oneliner_vars_pat = re.compile(r"((?:<!--)?\s*-\*-)\s*(?:(\S[^\r\n]*?)([\r\n]\s*)?)?(-\*-\s*(?:-->)?)", re.UNICODE)
    # This regular expression is intended to match blocks like this:
    #    PREFIX Local Variables: SUFFIX
    #    PREFIX mode: Tcl SUFFIX
    #    PREFIX End: SUFFIX
    # Some notes:
    # - "[ \t]" is used instead of "\s" to specifically exclude newlines
    # - "(\r\n|\n|\r)" is used instead of "$" because the sre engine does
    #   not like anything other than Unix-style line terminators.
    _emacs_local_vars_pat = re.compile(r"""^
        (?P<prefix>(?:[^\r\n|\n|\r])*?)
        [\ \t]*Local\ Variables:[\ \t]*
        (?P<suffix>.*?)(?:\r\n|\n|\r)
        (?P<content>.*?\1End:)
        """, re.IGNORECASE | re.MULTILINE | re.DOTALL | re.VERBOSE)

    def _emacs_vars_oneliner_sub(self, match):
        if match.group(1).strip() == '-*-' and match.group(4).strip() == '-*-':
            lead_ws = re.findall(r'^\s*', match.group(1))[0]
            tail_ws = re.findall(r'\s*$', match.group(4))[0]
            return '%s<!-- %s %s %s -->%s' % (lead_ws, '-*-', match.group(2).strip(), '-*-', tail_ws)

        start, end = match.span()
        return match.string[start: end]

    def _get_emacs_vars(self, text):
        """Return a dictionary of emacs-style local variables.

        Parsing is done loosely according to this spec (and according to
        some in-practice deviations from this):
        http://www.gnu.org/software/emacs/manual/html_node/emacs/Specifying-File-Variables.html#Specifying-File-Variables
        """
        emacs_vars = {}
        SIZE = pow(2, 13)  # 8kB

        # Search near the start for a '-*-'-style one-liner of variables.
        head = text[:SIZE]
        if "-*-" in head:
            match = self._emacs_oneliner_vars_pat.search(head)
            if match:
                emacs_vars_str = match.group(2)
                assert '\n' not in emacs_vars_str
                emacs_var_strs = [s.strip() for s in emacs_vars_str.split(';')
                                  if s.strip()]
                if len(emacs_var_strs) == 1 and ':' not in emacs_var_strs[0]:
                    # While not in the spec, this form is allowed by emacs:
                    #   -*- Tcl -*-
                    # where the implied "variable" is "mode". This form
                    # is only allowed if there are no other variables.
                    emacs_vars["mode"] = emacs_var_strs[0].strip()
                else:
                    for emacs_var_str in emacs_var_strs:
                        try:
                            variable, value = emacs_var_str.strip().split(':', 1)
                        except ValueError:
                            log.debug("emacs variables error: malformed -*- "
                                      "line: %r", emacs_var_str)
                            continue
                        # Lowercase the variable name because Emacs allows "Mode"
                        # or "mode" or "MoDe", etc.
                        emacs_vars[variable.lower()] = value.strip()

        tail = text[-SIZE:]
        if "Local Variables" in tail:
            match = self._emacs_local_vars_pat.search(tail)
            if match:
                prefix = match.group("prefix")
                suffix = match.group("suffix")
                lines = match.group("content").splitlines(0)
                # print "prefix=%r, suffix=%r, content=%r, lines: %s"\
                #      % (prefix, suffix, match.group("content"), lines)

                # Validate the Local Variables block: proper prefix and suffix
                # usage.
                for i, line in enumerate(lines):
                    if not line.startswith(prefix):
                        log.debug("emacs variables error: line '%s' "
                                  "does not use proper prefix '%s'"
                                  % (line, prefix))
                        return {}
                    # Don't validate suffix on last line. Emacs doesn't care,
                    # neither should we.
                    if i != len(lines)-1 and not line.endswith(suffix):
                        log.debug("emacs variables error: line '%s' "
                                  "does not use proper suffix '%s'"
                                  % (line, suffix))
                        return {}

                # Parse out one emacs var per line.
                continued_for = None
                for line in lines[:-1]:  # no var on the last line ("PREFIX End:")
                    if prefix: line = line[len(prefix):]  # strip prefix
                    if suffix: line = line[:-len(suffix)]  # strip suffix
                    line = line.strip()
                    if continued_for:
                        variable = continued_for
                        if line.endswith('\\'):
                            line = line[:-1].rstrip()
                        else:
                            continued_for = None
                        emacs_vars[variable] += ' ' + line
                    else:
                        try:
                            variable, value = line.split(':', 1)
                        except ValueError:
                            log.debug("local variables error: missing colon "
                                      "in local variables entry: '%s'" % line)
                            continue
                        # Do NOT lowercase the variable name, because Emacs only
                        # allows "mode" (and not "Mode", "MoDe", etc.) in this block.
                        value = value.strip()
                        if value.endswith('\\'):
                            value = value[:-1].rstrip()
                            continued_for = variable
                        else:
                            continued_for = None
                        emacs_vars[variable] = value

        # Unquote values.
        for var, val in list(emacs_vars.items()):
            if len(val) > 1 and (val.startswith('"') and val.endswith('"')
               or val.startswith('"') and val.endswith('"')):
                emacs_vars[var] = val[1:-1]

        return emacs_vars

    def _detab_line(self, line):
        r"""Recusively convert tabs to spaces in a single line.

        Called from _detab()."""
        if '\t' not in line:
            return line
        chunk1, chunk2 = line.split('\t', 1)
        chunk1 += (' ' * (self.tab_width - len(chunk1) % self.tab_width))
        output = chunk1 + chunk2
        return self._detab_line(output)

    def _detab(self, text):
        r"""Iterate text line by line and convert tabs to spaces.

            >>> m = Markdown()
            >>> m._detab("\tfoo")
            '    foo'
            >>> m._detab("  \tfoo")
            '    foo'
            >>> m._detab("\t  foo")
            '      foo'
            >>> m._detab("  foo")
            '  foo'
            >>> m._detab("  foo\n\tbar\tblam")
            '  foo\n    bar blam'
        """
        if '\t' not in text:
            return text
        output = []
        for line in text.splitlines():
            output.append(self._detab_line(line))
        return '\n'.join(output)

    # I broke out the html5 tags here and add them to _block_tags_a and
    # _block_tags_b.  This way html5 tags are easy to keep track of.
    _html5tags = '|article|aside|header|hgroup|footer|nav|section|figure|figcaption'

    _block_tags_a = 'p|div|h[1-6]|blockquote|pre|table|dl|ol|ul|script|noscript|form|fieldset|iframe|math|ins|del'
    _block_tags_a += _html5tags

    _strict_tag_block_re = re.compile(r"""
        (                       # save in \1
            ^                   # start of line  (with re.M)
            <(%s)               # start tag = \2
            \b                  # word break
            (.*\n)*?            # any number of lines, minimally matching
            </\2>               # the matching end tag
            [ \t]*              # trailing spaces/tabs
            (?=\n+|\Z)          # followed by a newline or end of document
        )
        """ % _block_tags_a,
        re.X | re.M)

    _block_tags_b = 'p|div|h[1-6]|blockquote|pre|table|dl|ol|ul|script|noscript|form|fieldset|iframe|math'
    _block_tags_b += _html5tags

    _liberal_tag_block_re = re.compile(r"""
        (                       # save in \1
            ^                   # start of line  (with re.M)
            <(%s)               # start tag = \2
            \b                  # word break
            (.*\n)*?            # any number of lines, minimally matching
            .*</\2>             # the matching end tag
            [ \t]*              # trailing spaces/tabs
            (?=\n+|\Z)          # followed by a newline or end of document
        )
        """ % _block_tags_b,
        re.X | re.M)

    _html_markdown_attr_re = re.compile(
        r'''\s+markdown=("1"|'1')''')
    def _hash_html_block_sub(self, match, raw=False):
        if isinstance(match, str):
            html = match
        else:
            html = match.group(1)

        if raw and self.safe_mode:
            html = self._sanitize_html(html)
        elif 'markdown-in-html' in self.extras and 'markdown=' in html:
            first_line = html.split('\n', 1)[0]
            m = self._html_markdown_attr_re.search(first_line)
            if m:
                lines = html.split('\n')
                middle = '\n'.join(lines[1:-1])
                last_line = lines[-1]
                first_line = first_line[:m.start()] + first_line[m.end():]
                f_key = _hash_text(first_line)
                self.html_blocks[f_key] = first_line
                l_key = _hash_text(last_line)
                self.html_blocks[l_key] = last_line
                return ''.join(["\n\n", f_key,
                    "\n\n", middle, "\n\n",
                    l_key, "\n\n"])
        key = _hash_text(html)
        self.html_blocks[key] = html
        return "\n\n" + key + "\n\n"

    @Stage.mark(Stage.HASH_HTML)
    def _hash_html_blocks(self, text, raw=False):
        """Hashify HTML blocks

        We only want to do this for block-level HTML tags, such as headers,
        lists, and tables. That's because we still want to wrap <p>s around
        "paragraphs" that are wrapped in non-block-level tags, such as anchors,
        phrase emphasis, and spans. The list of tags we're looking for is
        hard-coded.

        @param raw {boolean} indicates if these are raw HTML blocks in
            the original source. It makes a difference in "safe" mode.
        """
        if '<' not in text:
            return text

        # Pass `raw` value into our calls to self._hash_html_block_sub.
        hash_html_block_sub = _curry(self._hash_html_block_sub, raw=raw)

        # First, look for nested blocks, e.g.:
        #   <div>
        #       <div>
        #       tags for inner block must be indented.
        #       </div>
        #   </div>
        #
        # The outermost tags must start at the left margin for this to match, and
        # the inner nested divs must be indented.
        # We need to do this before the next, more liberal match, because the next
        # match will start at the first `<div>` and stop at the first `</div>`.
        text = self._strict_tag_block_sub(text, self._block_tags_a, hash_html_block_sub)

        # Now match more liberally, simply from `\n<tag>` to `</tag>\n`
        text = self._liberal_tag_block_re.sub(hash_html_block_sub, text)

        # Special case just for <hr />. It was easier to make a special
        # case than to make the other regex more complicated.
        if "<hr" in text:
            _hr_tag_re = _hr_tag_re_from_tab_width(self.tab_width)
            text = _hr_tag_re.sub(hash_html_block_sub, text)

        # Special case for standalone HTML comments:
        if "<!--" in text:
            start = 0
            while True:
                # Delimiters for next comment block.
                try:
                    start_idx = text.index("<!--", start)
                except ValueError:
                    break
                try:
                    end_idx = text.index("-->", start_idx) + 3
                except ValueError:
                    break

                # Start position for next comment block search.
                start = end_idx

                # Validate whitespace before comment.
                if start_idx:
                    # - Up to `tab_width - 1` spaces before start_idx.
                    for i in range(self.tab_width - 1):
                        if text[start_idx - 1] != ' ':
                            break
                        start_idx -= 1
                        if start_idx == 0:
                            break
                    # - Must be preceded by 2 newlines or hit the start of
                    #   the document.
                    if start_idx == 0:
                        pass
                    elif start_idx == 1 and text[0] == '\n':
                        start_idx = 0  # to match minute detail of Markdown.pl regex
                    elif text[start_idx-2:start_idx] == '\n\n':
                        pass
                    else:
                        break

                # Validate whitespace after comment.
                # - Any number of spaces and tabs.
                while end_idx < len(text):
                    if text[end_idx] not in ' \t':
                        break
                    end_idx += 1
                # - Must be following by 2 newlines or hit end of text.
                if text[end_idx:end_idx+2] not in ('', '\n', '\n\n'):
                    continue

                # Escape and hash (must match `_hash_html_block_sub`).
                html = text[start_idx:end_idx]
                if raw and self.safe_mode:
                    html = self._sanitize_html(html)
                key = _hash_text(html)
                self.html_blocks[key] = html
                text = text[:start_idx] + "\n\n" + key + "\n\n" + text[end_idx:]

        if "xml" in self.extras:
            # Treat XML processing instructions and namespaced one-liner
            # tags as if they were block HTML tags. E.g., if standalone
            # (i.e. are their own paragraph), the following do not get
            # wrapped in a <p> tag:
            #    <?foo bar?>
            #
            #    <xi:include xmlns:xi="http://www.w3.org/2001/XInclude" href="chapter_1.md"/>
            _xml_oneliner_re = _xml_oneliner_re_from_tab_width(self.tab_width)
            text = _xml_oneliner_re.sub(hash_html_block_sub, text)

        return text

    def _strict_tag_block_sub(self, text, html_tags_re, callback, allow_indent=False):
        '''
        Finds and substitutes HTML blocks within blocks of text

        Args:
            text: the text to search
            html_tags_re: a regex pattern of HTML block tags to match against.
                For example, `Markdown._block_tags_a`
            callback: callback function that receives the found HTML text block
            allow_indent: allow matching HTML blocks that are not completely outdented
        '''
        tag_count = 0
        current_tag = html_tags_re
        block = ''
        result = ''

        for chunk in text.splitlines(True):
            is_markup = re.match(
                r'^(\s{0,%s})(?:</code>(?=</pre>))?(</?(%s)\b>?)' % ('' if allow_indent else '0', current_tag), chunk
            )
            block += chunk

            if is_markup:
                if chunk.startswith('%s</' % is_markup.group(1)):
                    tag_count -= 1
                else:
                    # if close tag is in same line
                    if self._tag_is_closed(is_markup.group(3), chunk):
                        # we must ignore these
                        is_markup = None
                    else:
                        tag_count += 1
                        current_tag = is_markup.group(3)

            if tag_count == 0:
                if is_markup:
                    block = callback(block.rstrip('\n'))  # remove trailing newline
                current_tag = html_tags_re
                result += block
                block = ''

        result += block

        return result

    def _tag_is_closed(self, tag_name, text):
        # super basic check if number of open tags == number of closing tags
        return len(re.findall('<%s(?:.*?)>' % tag_name, text)) == len(re.findall('</%s>' % tag_name, text))

    @Stage.mark(Stage.LINK_DEFS)
    def _strip_link_definitions(self, text):
        # Strips link definitions from text, stores the URLs and titles in
        # hash references.
        less_than_tab = self.tab_width - 1

        # Link defs are in the form:
        #   [id]: url "optional title"
        _link_def_re = re.compile(r"""
            ^[ ]{0,%d}\[(.+)\]: # id = \1
              [ \t]*
              \n?               # maybe *one* newline
              [ \t]*
            <?(.+?)>?           # url = \2
              [ \t]*
            (?:
                \n?             # maybe one newline
                [ \t]*
                (?<=\s)         # lookbehind for whitespace
                ['"(]
                ([^\n]*)        # title = \3
                ['")]
                [ \t]*
            )?  # title is optional
            (?:\n+|\Z)
            """ % less_than_tab, re.X | re.M | re.U)
        return _link_def_re.sub(self._extract_link_def_sub, text)

    def _extract_link_def_sub(self, match):
        id, url, title = match.groups()
        key = id.lower()    # Link IDs are case-insensitive
        self.urls[key] = self._encode_amps_and_angles(url)
        if title:
            self.titles[key] = title
        return ""

    def _extract_footnote_def_sub(self, match):
        id, text = match.groups()
        text = _dedent(text, skip_first_line=not text.startswith('\n')).strip()
        normed_id = re.sub(r'\W', '-', id)
        # Ensure footnote text ends with a couple newlines (for some
        # block gamut matches).
        self.footnotes[normed_id] = text + "\n\n"
        return ""

    def _strip_footnote_definitions(self, text):
        """A footnote definition looks like this:

            [^note-id]: Text of the note.

                May include one or more indented paragraphs.

        Where,
        - The 'note-id' can be pretty much anything, though typically it
          is the number of the footnote.
        - The first paragraph may start on the next line, like so:

            [^note-id]:
                Text of the note.
        """
        less_than_tab = self.tab_width - 1
        footnote_def_re = re.compile(r'''
            ^[ ]{0,%d}\[\^(.+)\]:   # id = \1
            [ \t]*
            (                       # footnote text = \2
              # First line need not start with the spaces.
              (?:\s*.*\n+)
              (?:
                (?:[ ]{%d} | \t)  # Subsequent lines must be indented.
                .*\n+
              )*
            )
            # Lookahead for non-space at line-start, or end of doc.
            (?:(?=^[ ]{0,%d}\S)|\Z)
            ''' % (less_than_tab, self.tab_width, self.tab_width),
            re.X | re.M)
        return footnote_def_re.sub(self._extract_footnote_def_sub, text)

    _hr_re = re.compile(r'^[ ]{0,3}([-_*])[ ]{0,2}(\1[ ]{0,2}){2,}$', re.M)

    @Stage.mark(Stage.BLOCK_GAMUT)
    def _run_block_gamut(self, text):
        # These are all the transformations that form block-level
        # tags like paragraphs, headers, and list items.

        text = self._do_headers(text)

        # Do Horizontal Rules:
        # On the number of spaces in horizontal rules: The spec is fuzzy: "If
        # you wish, you may use spaces between the hyphens or asterisks."
        # Markdown.pl 1.0.1's hr regexes limit the number of spaces between the
        # hr chars to one or two. We'll reproduce that limit here.
        hr = "\n<hr"+self.empty_element_suffix+"\n"
        text = re.sub(self._hr_re, hr, text)

        text = self._do_lists(text)

        text = self._do_code_blocks(text)

        text = self._do_block_quotes(text)

        # We already ran _HashHTMLBlocks() before, in Markdown(), but that
        # was to escape raw HTML in the original Markdown source. This time,
        # we're escaping the markup we've just created, so that we don't wrap
        # <p> tags around block-level tags.
        text = self._hash_html_blocks(text)

        text = self._form_paragraphs(text)

        return text

    @Stage.mark(Stage.SPAN_GAMUT)
    def _run_span_gamut(self, text):
        # These are all the transformations that occur *within* block-level
        # tags like paragraphs, headers, and list items.

        text = self._do_code_spans(text)

        text = self._escape_special_chars(text)

        # Process anchor and image tags.
        text = self._do_links(text)

        # Make links out of things like `<http://example.com/>`
        # Must come after _do_links(), because you can use < and >
        # delimiters in inline links like [this](<url>).
        text = self._do_auto_links(text)

        text = self._encode_amps_and_angles(text)

        text = self._do_italics_and_bold(text)

        # Do hard breaks:
        text = re.sub(r" {2,}\n", " <br%s\n" % self.empty_element_suffix, text)

        return text

    # "Sorta" because auto-links are identified as "tag" tokens.
    _sorta_html_tokenize_re = re.compile(r"""
        (
            \\*  # escapes
            (?:
                # tag
                </?
                (?:\w+)                                     # tag name
                (?:\s+(?:[\w-]+:)?[\w-]+=(?:".*?"|'.*?'))*  # attributes
                \s*/?>
                |
                # auto-link (e.g., <http://www.activestate.com/>)
                <[\w~:/?#\[\]@!$&'\(\)*+,;%=\.\\-]+>
                |
                <!--.*?-->      # comment
                |
                <\?.*?\?>       # processing instruction
            )
        )
        """, re.X)

    @Stage.mark(Stage.ESCAPE_SPECIAL)
    def _escape_special_chars(self, text):
        # Python markdown note: the HTML tokenization here differs from
        # that in Markdown.pl, hence the behaviour for subtle cases can
        # differ (I believe the tokenizer here does a better job because
        # it isn't susceptible to unmatched '<' and '>' in HTML tags).
        # Note, however, that '>' is not allowed in an auto-link URL
        # here.
        lead_escape_re = re.compile(r'^((?:\\\\)*(?!\\))')
        escaped = []
        is_html_markup = False
        for token in self._sorta_html_tokenize_re.split(text):
            # check token is preceded by 0 or more PAIRS of escapes, because escape pairs
            # escape themselves and don't affect the token
            if is_html_markup and lead_escape_re.match(token):
                # Within tags/HTML-comments/auto-links, encode * and _
                # so they don't conflict with their use in Markdown for
                # italics and strong.  We're replacing each such
                # character with its corresponding MD5 checksum value;
                # this is likely overkill, but it should prevent us from
                # colliding with the escape values by accident.
                escape_seq, token = lead_escape_re.split(token)[1:] or ('', token)
                escaped.append(
                    escape_seq.replace('\\\\', self._escape_table['\\'])
                    + token.replace('*', self._escape_table['*'])
                           .replace('_', self._escape_table['_'])
                )
            else:
                escaped.append(self._encode_backslash_escapes(token.replace('\\<', '&lt;')))
            is_html_markup = not is_html_markup
        return ''.join(escaped)

    @Stage.mark(Stage.HASH_HTML)
    def _hash_html_spans(self, text):
        # Used for safe_mode.

        def _is_auto_link(s):
            if ':' in s and self._auto_link_re.match(s):
                return True
            elif '@' in s and self._auto_email_link_re.match(s):
                return True
            return False

        def _is_code_span(index, token):
            try:
                if token == '<code>':
                    peek_tokens = split_tokens[index: index + 3]
                elif token == '</code>':
                    peek_tokens = split_tokens[index - 2: index + 1]
                else:
                    return False
            except IndexError:
                return False

            return re.match(r'<code>md5-[A-Fa-f0-9]{32}</code>', ''.join(peek_tokens))

        tokens = []
        split_tokens = self._sorta_html_tokenize_re.split(text)
        is_html_markup = False
        for index, token in enumerate(split_tokens):
            if is_html_markup and not _is_auto_link(token) and not _is_code_span(index, token):
                sanitized = self._sanitize_html(token)
                key = _hash_text(sanitized)
                self.html_spans[key] = sanitized
                tokens.append(key)
            else:
                tokens.append(self._encode_incomplete_tags(token))
            is_html_markup = not is_html_markup
        return ''.join(tokens)

    def _unhash_html_spans(self, text):
        for key, sanitized in list(self.html_spans.items()):
            text = text.replace(key, sanitized)
        return text

    def _sanitize_html(self, s):
        if self.safe_mode == "replace":
            return self.html_removed_text
        elif self.safe_mode == "escape":
            replacements = [
                ('&', '&amp;'),
                ('<', '&lt;'),
                ('>', '&gt;'),
            ]
            for before, after in replacements:
                s = s.replace(before, after)
            return s
        else:
            raise MarkdownError("invalid value for 'safe_mode': %r (must be "
                                "'escape' or 'replace')" % self.safe_mode)

    _inline_link_title = re.compile(r'''
            (                   # \1
              [ \t]+
              (['"])            # quote char = \2
              (?P<title>.*?)
              \2
            )?                  # title is optional
          \)$
        ''', re.X | re.S)
    _tail_of_reference_link_re = re.compile(r'''
          # Match tail of: [text][id]
          [ ]?          # one optional space
          (?:\n[ ]*)?   # one optional newline followed by spaces
          \[
            (?P<id>.*?)
          \]
        ''', re.X | re.S)

    _whitespace = re.compile(r'\s*')

    _strip_anglebrackets = re.compile(r'<(.*)>.*')

    def _find_non_whitespace(self, text, start):
        """Returns the index of the first non-whitespace character in text
        after (and including) start
        """
        match = self._whitespace.match(text, start)
        return match.end()

    def _find_balanced(self, text, start, open_c, close_c):
        """Returns the index where the open_c and close_c characters balance
        out - the same number of open_c and close_c are encountered - or the
        end of string if it's reached before the balance point is found.
        """
        i = start
        l = len(text)
        count = 1
        while count > 0 and i < l:
            if text[i] == open_c:
                count += 1
            elif text[i] == close_c:
                count -= 1
            i += 1
        return i

    def _extract_url_and_title(self, text, start):
        """Extracts the url and (optional) title from the tail of a link"""
        # text[start] equals the opening parenthesis
        idx = self._find_non_whitespace(text, start+1)
        if idx == len(text):
            return None, None, None
        end_idx = idx
        has_anglebrackets = text[idx] == "<"
        if has_anglebrackets:
            end_idx = self._find_balanced(text, end_idx+1, "<", ">")
        end_idx = self._find_balanced(text, end_idx, "(", ")")
        match = self._inline_link_title.search(text, idx, end_idx)
        if not match:
            return None, None, None
        url, title = text[idx:match.start()], match.group("title")
        if has_anglebrackets:
            url = self._strip_anglebrackets.sub(r'\1', url)
        return url, title, end_idx

    def _protect_url(self, url):
        '''
        Function that passes a URL through `_html_escape_url` to remove any nasty characters,
        and then hashes the now "safe" URL to prevent other safety mechanisms from tampering
        with it (eg: escaping "&" in URL parameters)
        '''
        url = _html_escape_url(url, safe_mode=self.safe_mode)
        key = _hash_text(url)
        self._escape_table[url] = key
        return key

    _safe_protocols = r'(?:https?|ftp):\/\/|(?:mailto|tel):'

    @property
    def _safe_href(self):
        '''
        _safe_href is adapted from pagedown's Markdown.Sanitizer.js
        From: https://github.com/StackExchange/pagedown/blob/master/LICENSE.txt
        Original Showdown code copyright (c) 2007 John Fraser
        Modifications and bugfixes (c) 2009 Dana Robinson
        Modifications and bugfixes (c) 2009-2014 Stack Exchange Inc.
        '''
        safe = r'-\w'
        # omitted ['"<>] for XSS reasons
        less_safe = r'#/\.!#$%&\(\)\+,/:;=\?@\[\]^`\{\}\|~'
        # dot seperated hostname, optional port number, not followed by protocol seperator
        domain = r'(?:[%s]+(?:\.[%s]+)*)(?:(?<!tel):\d+/?)?(?![^:/]*:/*)' % (safe, safe)
        fragment = r'[%s]*' % (safe + less_safe)

        return re.compile(r'^(?:(%s)?(%s)(%s)|(#|\.{,2}/)(%s))$' % (self._safe_protocols, domain, fragment, fragment), re.I)

    @Stage.mark(Stage.LINKS)
    def _do_links(self, text):
        """Turn Markdown link shortcuts into XHTML <a> and <img> tags.

        This is a combination of Markdown.pl's _DoAnchors() and
        _DoImages(). They are done together because that simplified the
        approach. It was necessary to use a different approach than
        Markdown.pl because of the lack of atomic matching support in
        Python's regex engine used in $g_nested_brackets.
        """
        MAX_LINK_TEXT_SENTINEL = 3000  # markdown2 issue 24

        # `anchor_allowed_pos` is used to support img links inside
        # anchors, but not anchors inside anchors. An anchor's start
        # pos must be `>= anchor_allowed_pos`.
        anchor_allowed_pos = 0

        curr_pos = 0
        while True:  # Handle the next link.
            # The next '[' is the start of:
            # - an inline anchor:   [text](url "title")
            # - a reference anchor: [text][id]
            # - an inline img:      ![text](url "title")
            # - a reference img:    ![text][id]
            # - a footnote ref:     [^id]
            #   (Only if 'footnotes' extra enabled)
            # - a footnote defn:    [^id]: ...
            #   (Only if 'footnotes' extra enabled) These have already
            #   been stripped in _strip_footnote_definitions() so no
            #   need to watch for them.
            # - a link definition:  [id]: url "title"
            #   These have already been stripped in
            #   _strip_link_definitions() so no need to watch for them.
            # - not markup:         [...anything else...
            try:
                start_idx = text.index('[', curr_pos)
            except ValueError:
                break
            text_length = len(text)

            # Find the matching closing ']'.
            # Markdown.pl allows *matching* brackets in link text so we
            # will here too. Markdown.pl *doesn't* currently allow
            # matching brackets in img alt text -- we'll differ in that
            # regard.
            bracket_depth = 0
            for p in range(start_idx+1, min(start_idx+MAX_LINK_TEXT_SENTINEL,
                                            text_length)):
                ch = text[p]
                if ch == ']':
                    bracket_depth -= 1
                    if bracket_depth < 0:
                        break
                elif ch == '[':
                    bracket_depth += 1
            else:
                # Closing bracket not found within sentinel length.
                # This isn't markup.
                curr_pos = start_idx + 1
                continue
            link_text = text[start_idx+1:p]

            # Fix for issue 341 - Injecting XSS into link text
            if self.safe_mode:
                link_text = self._hash_html_spans(link_text)
                link_text = self._unhash_html_spans(link_text)

            # Possibly a footnote ref?
            if "footnotes" in self.extras and link_text.startswith("^"):
                normed_id = re.sub(r'\W', '-', link_text[1:])
                if normed_id in self.footnotes:
                    self.footnote_ids.append(normed_id)
                    result = '<sup class="footnote-ref" id="fnref-%s">' \
                             '<a href="#fn-%s">%s</a></sup>' \
                             % (normed_id, normed_id, len(self.footnote_ids))
                    text = text[:start_idx] + result + text[p+1:]
                else:
                    # This id isn't defined, leave the markup alone.
                    curr_pos = p+1
                continue

            # Now determine what this is by the remainder.
            p += 1

            # Inline anchor or img?
            if text[p:p + 1] == '(':  # attempt at perf improvement
                url, title, url_end_idx = self._extract_url_and_title(text, p)
                if url is not None:
                    # Handle an inline anchor or img.
                    is_img = start_idx > 0 and text[start_idx-1] == "!"
                    if is_img:
                        start_idx -= 1

                    # We've got to encode these to avoid conflicting
                    # with italics/bold.
                    url = url.replace('*', self._escape_table['*']) \
                             .replace('_', self._escape_table['_'])
                    if title:
                        title_str = ' title="%s"' % (
                            _xml_escape_attr(title)
                                .replace('*', self._escape_table['*'])
                                .replace('_', self._escape_table['_']))
                    else:
                        title_str = ''
                    if is_img:
                        img_class_str = self._html_class_str_from_tag("img")
                        result = '<img src="%s" alt="%s"%s%s%s' \
                            % (self._protect_url(url),
                               _xml_escape_attr(link_text),
                               title_str,
                               img_class_str,
                               self.empty_element_suffix)
                        if "smarty-pants" in self.extras:
                            result = result.replace('"', self._escape_table['"'])
                        curr_pos = start_idx + len(result)
                        anchor_allowed_pos = start_idx + len(result)
                        text = text[:start_idx] + result + text[url_end_idx:]
                    elif start_idx >= anchor_allowed_pos:
                        safe_link = self._safe_href.match(url)
                        if self.safe_mode and not safe_link:
                            result_head = '<a href="#"%s>' % (title_str)
                        else:
                            result_head = '<a href="%s"%s>' % (self._protect_url(url), title_str)
                        result = '%s%s</a>' % (result_head, link_text)
                        if "smarty-pants" in self.extras:
                            result = result.replace('"', self._escape_table['"'])
                        # <img> allowed from curr_pos on, <a> from
                        # anchor_allowed_pos on.
                        curr_pos = start_idx + len(result_head)
                        anchor_allowed_pos = start_idx + len(result)
                        text = text[:start_idx] + result + text[url_end_idx:]
                    else:
                        # Anchor not allowed here.
                        curr_pos = start_idx + 1
                    continue

            # Reference anchor or img?
            else:
                match = self._tail_of_reference_link_re.match(text, p)
                if match:
                    # Handle a reference-style anchor or img.
                    is_img = start_idx > 0 and text[start_idx-1] == "!"
                    if is_img:
                        start_idx -= 1
                    link_id = match.group("id").lower()
                    if not link_id:
                        link_id = link_text.lower()  # for links like [this][]
                    if link_id in self.urls:
                        url = self.urls[link_id]
                        # We've got to encode these to avoid conflicting
                        # with italics/bold.
                        url = url.replace('*', self._escape_table['*']) \
                                 .replace('_', self._escape_table['_'])
                        title = self.titles.get(link_id)
                        if title:
                            title = _xml_escape_attr(title) \
                                .replace('*', self._escape_table['*']) \
                                .replace('_', self._escape_table['_'])
                            title_str = ' title="%s"' % title
                        else:
                            title_str = ''
                        if is_img:
                            img_class_str = self._html_class_str_from_tag("img")
                            result = '<img src="%s" alt="%s"%s%s%s' \
                                % (self._protect_url(url),
                                   _xml_escape_attr(link_text),
                                   title_str,
                                   img_class_str,
                                   self.empty_element_suffix)
                            if "smarty-pants" in self.extras:
                                result = result.replace('"', self._escape_table['"'])
                            curr_pos = start_idx + len(result)
                            text = text[:start_idx] + result + text[match.end():]
                        elif start_idx >= anchor_allowed_pos:
                            if self.safe_mode and not self._safe_href.match(url):
                                result_head = '<a href="#"%s>' % (title_str)
                            else:
                                result_head = '<a href="%s"%s>' % (self._protect_url(url), title_str)
                            result = '%s%s</a>' % (result_head, link_text)
                            if "smarty-pants" in self.extras:
                                result = result.replace('"', self._escape_table['"'])
                            # <img> allowed from curr_pos on, <a> from
                            # anchor_allowed_pos on.
                            curr_pos = start_idx + len(result_head)
                            anchor_allowed_pos = start_idx + len(result)
                            text = text[:start_idx] + result + text[match.end():]
                        else:
                            # Anchor not allowed here.
                            curr_pos = start_idx + 1
                    else:
                        # This id isn't defined, leave the markup alone.
                        curr_pos = match.end()
                    continue

            # Otherwise, it isn't markup.
            curr_pos = start_idx + 1

        return text

    def header_id_from_text(self, text, prefix, n):
        """Generate a header id attribute value from the given header
        HTML content.

        This is only called if the "header-ids" extra is enabled.
        Subclasses may override this for different header ids.

        @param text {str} The text of the header tag
        @param prefix {str} The requested prefix for header ids. This is the
            value of the "header-ids" extra key, if any. Otherwise, None.
        @param n {int} The <hN> tag number, i.e. `1` for an <h1> tag.
        @returns {str} The value for the header tag's "id" attribute. Return
            None to not have an id attribute and to exclude this header from
            the TOC (if the "toc" extra is specified).
        """
        header_id = _slugify(text)
        if prefix and isinstance(prefix, str):
            header_id = prefix + '-' + header_id

        self._count_from_header_id[header_id] += 1
        if 0 == len(header_id) or self._count_from_header_id[header_id] > 1:
            header_id += '-%s' % self._count_from_header_id[header_id]

        return header_id

    def _toc_add_entry(self, level, id, name):
        if level > self._toc_depth:
            return
        if self._toc is None:
            self._toc = []
        self._toc.append((level, id, self._unescape_special_chars(name)))

    _h_re_base = r'''
        (^(.+)[ \t]{0,99}\n(=+|-+)[ \t]*\n+)
        |
        (^(\#{1,6})  # \1 = string of #'s
        [ \t]%s
        (.+?)       # \2 = Header text
        [ \t]{0,99}
        (?<!\\)     # ensure not an escaped trailing '#'
        \#*         # optional closing #'s (not counted)
        \n+
        )
        '''

    _h_re = re.compile(_h_re_base % '*', re.X | re.M)
    _h_re_tag_friendly = re.compile(_h_re_base % '+', re.X | re.M)

    def _h_sub(self, match):
        if match.group(1) is not None and match.group(3) == "-":
            return match.group(1)
        elif match.group(1) is not None:
            # Setext header
            n = {"=": 1, "-": 2}[match.group(3)[0]]
            header_group = match.group(2)
        else:
            # atx header
            n = len(match.group(5))
            header_group = match.group(6)

        demote_headers = self.extras.get("demote-headers")
        if demote_headers:
            n = min(n + demote_headers, 6)
        header_id_attr = ""
        if "header-ids" in self.extras:
            header_id = self.header_id_from_text(header_group,
                self.extras["header-ids"], n)
            if header_id:
                header_id_attr = ' id="%s"' % header_id
        html = self._run_span_gamut(header_group)
        if "toc" in self.extras and header_id:
            self._toc_add_entry(n, header_id, html)
        return "<h%d%s>%s</h%d>\n\n" % (n, header_id_attr, html, n)

    @Stage.mark(Stage.HEADERS)
    def _do_headers(self, text):
        # Setext-style headers:
        #     Header 1
        #     ========
        #
        #     Header 2
        #     --------

        # atx-style headers:
        #   # Header 1
        #   ## Header 2
        #   ## Header 2 with closing hashes ##
        #   ...
        #   ###### Header 6

        if 'tag-friendly' in self.extras:
            return self._h_re_tag_friendly.sub(self._h_sub, text)
        return self._h_re.sub(self._h_sub, text)

    _marker_ul_chars = '*+-'
    _marker_any = r'(?:[%s]|\d+\.)' % _marker_ul_chars
    _marker_ul = '(?:[%s])' % _marker_ul_chars
    _marker_ol = r'(?:\d+\.)'

    def _list_sub(self, match):
        lst = match.group(1)
        lst_type = match.group(4) in self._marker_ul_chars and "ul" or "ol"

        if lst_type == 'ol' and match.group(4) != '1.':
            # if list doesn't start at 1 then set the ol start attribute
            lst_opts = ' start="%s"' % match.group(4)[:-1]
        else:
            lst_opts = ''

        lst_opts = lst_opts + self._html_class_str_from_tag(lst_type)

        result = self._process_list_items(lst)
        if self.list_level:
            return "<%s%s>\n%s</%s>\n" % (lst_type, lst_opts, result, lst_type)
        else:
            return "<%s%s>\n%s</%s>\n\n" % (lst_type, lst_opts, result, lst_type)

    @Stage.mark(Stage.LISTS)
    def _do_lists(self, text):
        # Form HTML ordered (numbered) and unordered (bulleted) lists.

        # Iterate over each *non-overlapping* list match.
        pos = 0
        while True:
            # Find the *first* hit for either list style (ul or ol). We
            # match ul and ol separately to avoid adjacent lists of different
            # types running into each other (see issue #16).
            hits = []
            for marker_pat in (self._marker_ul, self._marker_ol):
                less_than_tab = self.tab_width - 1
                other_marker_pat = self._marker_ul if marker_pat == self._marker_ol else self._marker_ol
                whole_list = r'''
                    (                   # \1 = whole list
                      (                 # \2
                        ([ ]{0,%d})     # \3 = the indentation level of the list item marker
                        (%s)            # \4 = first list item marker
                        [ \t]+
                        (?!\ *\4\ )     # '- - - ...' isn't a list. See 'not_quite_a_list' test case.
                      )
                      (?:.+?)
                      (                 # \5
                          \Z
                        |
                          \n{2,}
                          (?=\S)
                          (?!           # Negative lookahead for another list item marker
                            [ \t]*
                            %s[ \t]+
                          )
                        |
                          \n+
                          (?=
                            \3          # lookahead for a different style of list item marker
                            %s[ \t]+
                          )
                      )
                    )
                ''' % (less_than_tab, marker_pat, marker_pat, other_marker_pat)
                if self.list_level:  # sub-list
                    list_re = re.compile("^"+whole_list, re.X | re.M | re.S)
                else:
                    list_re = re.compile(r"(?:(?<=\n\n)|\A\n?)"+whole_list,
                                         re.X | re.M | re.S)
                match = list_re.search(text, pos)
                if match:
                    hits.append((match.start(), match))
            if not hits:
                break
            hits.sort()
            match = hits[0][1]
            start, end = match.span()
            middle = self._list_sub(match)
            text = text[:start] + middle + text[end:]
            pos = start + len(middle)  # start pos for next attempted match

        return text

    _list_item_re = re.compile(r'''
        (\n)?                   # leading line = \1
        (^[ \t]*)               # leading whitespace = \2
        (?P<marker>%s) [ \t]+   # list marker = \3
        ((?:.+?)                # list item text = \4
        (\n{1,2}))              # eols = \5
        (?= \n* (\Z | \2 (?P<next_marker>%s) [ \t]+))
        ''' % (_marker_any, _marker_any),
        re.M | re.X | re.S)

    _task_list_item_re = re.compile(r'''
        (\[[\ xX]\])[ \t]+       # tasklist marker = \1
        (.*)                   # list item text = \2
    ''', re.M | re.X | re.S)

    _task_list_warpper_str = r'<input type="checkbox" class="task-list-item-checkbox" %sdisabled> %s'

    def _task_list_item_sub(self, match):
        marker = match.group(1)
        item_text = match.group(2)
        if marker in ['[x]','[X]']:
                return self._task_list_warpper_str % ('checked ', item_text)
        elif marker == '[ ]':
                return self._task_list_warpper_str % ('', item_text)

    _last_li_endswith_two_eols = False
    def _list_item_sub(self, match):
        item = match.group(4)
        leading_line = match.group(1)
        if leading_line or "\n\n" in item or self._last_li_endswith_two_eols:
            item = self._uniform_outdent(item, min_outdent=' ', max_outdent=self.tab)[1]
            item = self._run_block_gamut(item)
        else:
            # Recursion for sub-lists:
            item = self._do_lists(self._uniform_outdent(item, min_outdent=' ')[1])
            if item.endswith('\n'):
                item = item[:-1]
            item = self._run_span_gamut(item)
        self._last_li_endswith_two_eols = (len(match.group(5)) == 2)

        if "task_list" in self.extras:
            item = self._task_list_item_re.sub(self._task_list_item_sub, item)

        return "<li>%s</li>\n" % item

    def _process_list_items(self, list_str):
        # Process the contents of a single ordered or unordered list,
        # splitting it into individual list items.

        # The $g_list_level global keeps track of when we're inside a list.
        # Each time we enter a list, we increment it; when we leave a list,
        # we decrement. If it's zero, we're not in a list anymore.
        #
        # We do this because when we're not inside a list, we want to treat
        # something like this:
        #
        #       I recommend upgrading to version
        #       8. Oops, now this line is treated
        #       as a sub-list.
        #
        # As a single paragraph, despite the fact that the second line starts
        # with a digit-period-space sequence.
        #
        # Whereas when we're inside a list (or sub-list), that line will be
        # treated as the start of a sub-list. What a kludge, huh? This is
        # an aspect of Markdown's syntax that's hard to parse perfectly
        # without resorting to mind-reading. Perhaps the solution is to
        # change the syntax rules such that sub-lists must start with a
        # starting cardinal number; e.g. "1." or "a.".
        self.list_level += 1
        self._last_li_endswith_two_eols = False
        list_str = list_str.rstrip('\n') + '\n'
        list_str = self._list_item_re.sub(self._list_item_sub, list_str)
        self.list_level -= 1
        return list_str

    def _get_pygments_lexer(self, lexer_name):
        try:
            from pygments import lexers, util
        except ImportError:
            return None
        try:
            return lexers.get_lexer_by_name(lexer_name)
        except util.ClassNotFound:
            return None

    def _color_with_pygments(self, codeblock, lexer, **formatter_opts):
        import pygments
        import pygments.formatters

        class HtmlCodeFormatter(pygments.formatters.HtmlFormatter):
            def _wrap_code(self, inner):
                """A function for use in a Pygments Formatter which
                wraps in <code> tags.
                """
                yield 0, "<code>"
                for tup in inner:
                    yield tup
                yield 0, "</code>"

            def _add_newline(self, inner):
                # Add newlines around the inner contents so that _strict_tag_block_re matches the outer div.
                yield 0, "\n"
                yield from inner
                yield 0, "\n"

            def wrap(self, source, outfile=None):
                """Return the source with a code, pre, and div."""
                if outfile is None:
                    # pygments >= 2.12
                    return self._add_newline(self._wrap_pre(self._wrap_code(source)))
                else:
                    # pygments < 2.12
                    return self._wrap_div(self._add_newline(self._wrap_pre(self._wrap_code(source))))

        formatter_opts.setdefault("cssclass", "codehilite")
        formatter = HtmlCodeFormatter(**formatter_opts)
        return pygments.highlight(codeblock, lexer, formatter)

    def _code_block_sub(self, match):
        codeblock = match.group(1)
        codeblock = self._outdent(codeblock)
        codeblock = self._detab(codeblock)
        codeblock = codeblock.lstrip('\n')  # trim leading newlines
        codeblock = codeblock.rstrip()      # trim trailing whitespace

        pre_class_str = self._html_class_str_from_tag("pre")
        code_class_str = self._html_class_str_from_tag("code")

        codeblock = self._encode_code(codeblock)

        return "\n<pre%s><code%s>%s\n</code></pre>\n" % (
            pre_class_str, code_class_str, codeblock)

    def _html_class_str_from_tag(self, tag):
        """Get the appropriate ' class="..."' string (note the leading
        space), if any, for the given tag.
        """
        if "html-classes" not in self.extras:
            return ""
        try:
            html_classes_from_tag = self.extras["html-classes"]
        except TypeError:
            return ""
        else:
            if isinstance(html_classes_from_tag, dict):
                if tag in html_classes_from_tag:
                    return ' class="%s"' % html_classes_from_tag[tag]
        return ""

    @Stage.mark(Stage.CODE_BLOCKS)
    def _do_code_blocks(self, text):
        """Process Markdown `<pre><code>` blocks."""
        code_block_re = re.compile(r'''
            (?:\n\n|\A\n?)
            (               # $1 = the code block -- one or more lines, starting with a space/tab
              (?:
                (?:[ ]{%d} | \t)  # Lines must start with a tab or a tab-width of spaces
                .*\n+
              )+
            )
            ((?=^[ ]{0,%d}\S)|\Z)   # Lookahead for non-space at line-start, or end of doc
            # Lookahead to make sure this block isn't already in a code block.
            # Needed when syntax highlighting is being used.
            (?!([^<]|<(/?)span)*\</code\>)
            ''' % (self.tab_width, self.tab_width),
            re.M | re.X)
        return code_block_re.sub(self._code_block_sub, text)

    # Rules for a code span:
    # - backslash escapes are not interpreted in a code span
    # - to include one or or a run of more backticks the delimiters must
    #   be a longer run of backticks
    # - cannot start or end a code span with a backtick; pad with a
    #   space and that space will be removed in the emitted HTML
    # See `test/tm-cases/escapes.text` for a number of edge-case
    # examples.
    _code_span_re = re.compile(r'''
            (?<!\\)
            (`+)        # \1 = Opening run of `
            (?!`)       # See Note A test/tm-cases/escapes.text
            (.+?)       # \2 = The code block
            (?<!`)
            \1          # Matching closer
            (?!`)
        ''', re.X | re.S)

    def _code_span_sub(self, match):
        c = match.group(2).strip(" \t")
        c = self._encode_code(c)
        return "<code%s>%s</code>" % (self._html_class_str_from_tag("code"), c)

    @Stage.mark(Stage.CODE_SPANS)
    def _do_code_spans(self, text):
        #   *   Backtick quotes are used for <code></code> spans.
        #
        #   *   You can use multiple backticks as the delimiters if you want to
        #       include literal backticks in the code span. So, this input:
        #
        #         Just type ``foo `bar` baz`` at the prompt.
        #
        #       Will translate to:
        #
        #         <p>Just type <code>foo `bar` baz</code> at the prompt.</p>
        #
        #       There's no arbitrary limit to the number of backticks you
        #       can use as delimters. If you need three consecutive backticks
        #       in your code, use four for delimiters, etc.
        #
        #   *   You can use spaces to get literal backticks at the edges:
        #
        #         ... type `` `bar` `` ...
        #
        #       Turns to:
        #
        #         ... type <code>`bar`</code> ...
        return self._code_span_re.sub(self._code_span_sub, text)

    def _encode_code(self, text):
        """Encode/escape certain characters inside Markdown code runs.
        The point is that in code, these characters are literals,
        and lose their special Markdown meanings.
        """
        replacements = [
            # Encode all ampersands; HTML entities are not
            # entities within a Markdown code span.
            ('&', '&amp;'),
            # Do the angle bracket song and dance:
            ('<', '&lt;'),
            ('>', '&gt;'),
        ]
        for before, after in replacements:
            text = text.replace(before, after)
        hashed = _hash_text(text)
        self._code_table[text] = hashed
        return hashed

    _strong_re = re.compile(r"(\*\*|__)(?=\S)(.+?[*_]*)(?<=\S)\1", re.S)
    _em_re = re.compile(r"(\*|_)(?=\S)(.+?)(?<=\S)\1", re.S)
    _code_friendly_strong_re = re.compile(r"\*\*(?=\S)(.+?[*_]*)(?<=\S)\*\*", re.S)
    _code_friendly_em_re = re.compile(r"\*(?=\S)(.+?)(?<=\S)\*", re.S)

<<<<<<< HEAD
    @Stage.mark(Stage.ITALIC_AND_BOLD)
=======
        if embed_svg:
            try:
                import wavedrom
                waves = wavedrom.render(waves).tostring()
                open_tag, close_tag = '<div>', '\n</div>'
            except ImportError:
                pass

        # hash SVG to prevent <> chars being messed with
        self._escape_table[waves] = _hash_text(waves)

        return self._uniform_indent(
            '\n%s%s%s\n' % (open_tag, self._escape_table[waves], close_tag),
            lead_indent, indent_empty_lines=True
        )

    def _do_wavedrom_blocks(self, text):
        return self._fenced_code_block_re.sub(self._wavedrom_block_sub, text)

    _admonitions = r'admonition|attention|caution|danger|error|hint|important|note|tip|warning'
    _admonitions_re = re.compile(r'''
        ^(\ *)\.\.\ (%s)::\ *                # $1 leading indent, $2 the admonition
        (.*)?                                # $3 admonition title
        ((?:\s*\n\1\ {3,}.*)+?)              # $4 admonition body (required)
        (?=\s*(?:\Z|\n{4,}|\n\1?\ {0,2}\S))  # until EOF, 3 blank lines or something less indented
        ''' % _admonitions,
        re.IGNORECASE | re.MULTILINE | re.VERBOSE
    )

    def _do_admonitions_sub(self, match):
        lead_indent, admonition_name, title, body = match.groups()

        admonition_type = '<strong>%s</strong>' % admonition_name

        # figure out the class names to assign the block
        if admonition_name.lower() == 'admonition':
            admonition_class = 'admonition'
        else:
            admonition_class = 'admonition %s' % admonition_name.lower()

        # titles are generally optional
        if title:
            title = '<em>%s</em>' % title

        # process the admonition body like regular markdown
        body = self._run_block_gamut("\n%s\n" % self._uniform_outdent(body)[1])

        # indent the body before placing inside the aside block
        admonition = self._uniform_indent('%s\n%s\n\n%s\n' % (admonition_type, title, body), self.tab, False)
        # wrap it in an aside
        admonition = '<aside class="%s">\n%s</aside>' % (admonition_class, admonition)
        # now indent the whole admonition back to where it started
        return self._uniform_indent(admonition, lead_indent, False)

    def _do_admonitions(self, text):
        return self._admonitions_re.sub(self._do_admonitions_sub, text)

    _strike_re = re.compile(r"~~(?=\S)(.+?)(?<=\S)~~", re.S)
    def _do_strike(self, text):
        text = self._strike_re.sub(r"<s>\1</s>", text)
        return text

    _underline_re = re.compile(r"(?<!<!)--(?!>)(?=\S)(.+?)(?<=\S)(?<!<!)--(?!>)", re.S)
    def _do_underline(self, text):
        text = self._underline_re.sub(r"<u>\1</u>", text)
        return text

    _tg_spoiler_re = re.compile(r"\|\|\s?(.+?)\s?\|\|", re.S)
    def _do_tg_spoiler(self, text):
        text = self._tg_spoiler_re.sub(r"<tg-spoiler>\1</tg-spoiler>", text)
        return text

    _strong_re = re.compile(r"(\*\*|__)(?=\S)(.+?[*_]*)(?<=\S)\1", re.S)
    _em_re = r"(\*|_)(?=\S)(.+?)(?<=\S)\1"
    _code_friendly_strong_re = re.compile(r"\*\*(?=\S)(.+?[*_]*)(?<=\S)\*\*", re.S)
    _code_friendly_em_re = r"\*(?=\S)(.+?)(?<=\S)\*"
>>>>>>> c18de169
    def _do_italics_and_bold(self, text):
        if self.extras.get('middle-word-em', True) is False:
            code_friendly_em_re = r'(?<=\b)%s(?=\b)' % self._code_friendly_em_re
            em_re = r'(?<=\b)%s(?=\b)' % self._em_re
        else:
            code_friendly_em_re = self._code_friendly_em_re
            em_re = self._em_re

        # <strong> must go first:
        if "code-friendly" in self.extras:
            text = self._code_friendly_strong_re.sub(r"<strong>\1</strong>", text)
            text = re.sub(code_friendly_em_re, r"<em>\1</em>", text, flags=re.S)
        else:
            text = self._strong_re.sub(r"<strong>\2</strong>", text)
            text = re.sub(em_re, r"<em>\2</em>", text, flags=re.S)
        return text

    _block_quote_base = r'''
        (                           # Wrap whole match in \1
          (
            ^[ \t]*>%s[ \t]?        # '>' at the start of a line
              .+\n                  # rest of the first line
            (.+\n)*                 # subsequent consecutive lines
          )+
        )
    '''
    _block_quote_re = re.compile(_block_quote_base % '', re.M | re.X)
    _block_quote_re_spoiler = re.compile(_block_quote_base % '[ \t]*?!?', re.M | re.X)
    _bq_one_level_re = re.compile('^[ \t]*>[ \t]?', re.M)
    _bq_one_level_re_spoiler = re.compile('^[ \t]*>[ \t]*?![ \t]?', re.M)
    _bq_all_lines_spoilers = re.compile(r'\A(?:^[ \t]*>[ \t]*?!.*[\n\r]*)+\Z', re.M)
    _html_pre_block_re = re.compile(r'(\s*<pre>.+?</pre>)', re.S)
    def _dedent_two_spaces_sub(self, match):
        return re.sub(r'(?m)^  ', '', match.group(1))

    def _block_quote_sub(self, match):
        bq = match.group(1)
        is_spoiler = 'spoiler' in self.extras and self._bq_all_lines_spoilers.match(bq)
        # trim one level of quoting
        if is_spoiler:
            bq = self._bq_one_level_re_spoiler.sub('', bq)
        else:
            bq = self._bq_one_level_re.sub('', bq)
        # trim whitespace-only lines
        bq = self._ws_only_line_re.sub('', bq)
        bq = self._run_block_gamut(bq)          # recurse

        bq = re.sub('(?m)^', '  ', bq)
        # These leading spaces screw with <pre> content, so we need to fix that:
        bq = self._html_pre_block_re.sub(self._dedent_two_spaces_sub, bq)

        if is_spoiler:
            return '<blockquote class="spoiler">\n%s\n</blockquote>\n\n' % bq
        else:
            return '<blockquote>\n%s\n</blockquote>\n\n' % bq

    @Stage.mark(Stage.BLOCK_QUOTES)
    def _do_block_quotes(self, text):
        if '>' not in text:
            return text
        if 'spoiler' in self.extras:
            return self._block_quote_re_spoiler.sub(self._block_quote_sub, text)
        else:
            return self._block_quote_re.sub(self._block_quote_sub, text)

    @Stage.mark(Stage.PARAGRAPHS)
    def _form_paragraphs(self, text):
        # Strip leading and trailing lines:
        text = text.strip('\n')

        # Wrap <p> tags.
        grafs = []
        for i, graf in enumerate(re.split(r"\n{2,}", text)):
            if graf in self.html_blocks:
                # Unhashify HTML blocks
                grafs.append(self.html_blocks[graf])
            else:
                cuddled_list = None
                if "cuddled-lists" in self.extras:
                    # Need to put back trailing '\n' for `_list_item_re`
                    # match at the end of the paragraph.
                    li = self._list_item_re.search(graf + '\n')
                    # Two of the same list marker in this paragraph: a likely
                    # candidate for a list cuddled to preceding paragraph
                    # text (issue 33). Note the `[-1]` is a quick way to
                    # consider numeric bullets (e.g. "1." and "2.") to be
                    # equal.
                    if (li and len(li.group(2)) <= 3
                            and (
                                    (li.group("next_marker") and li.group("marker")[-1] == li.group("next_marker")[-1])
                                    or
                                    li.group("next_marker") is None
                            )
                    ):
                        start = li.start()
                        cuddled_list = self._do_lists(graf[start:]).rstrip("\n")
                        assert re.match(r'^<(?:ul|ol).*?>', cuddled_list)
                        graf = graf[:start]

                # Wrap <p> tags.
                graf = self._run_span_gamut(graf)
                grafs.append("<p%s>" % self._html_class_str_from_tag('p') + graf.lstrip(" \t") + "</p>")

                if cuddled_list:
                    grafs.append(cuddled_list)

        return "\n\n".join(grafs)

    def _add_footnotes(self, text):
        if self.footnotes:
            footer = [
                '<div class="footnotes">',
                '<hr' + self.empty_element_suffix,
                '<ol>',
            ]

            if not self.footnote_title:
                self.footnote_title = "Jump back to footnote %d in the text."
            if not self.footnote_return_symbol:
                self.footnote_return_symbol = "&#8617;"

            for i, id in enumerate(self.footnote_ids):
                if i != 0:
                    footer.append('')
                footer.append('<li id="fn-%s">' % id)
                footer.append(self._run_block_gamut(self.footnotes[id]))
                try:
                    backlink = ('<a href="#fnref-%s" ' +
                            'class="footnoteBackLink" ' +
                            'title="' + self.footnote_title + '">' +
                            self.footnote_return_symbol +
                            '</a>') % (id, i+1)
                except TypeError:
                    log.debug("Footnote error. `footnote_title` "
                              "must include parameter. Using defaults.")
                    backlink = ('<a href="#fnref-%s" '
                        'class="footnoteBackLink" '
                        'title="Jump back to footnote %d in the text.">'
                        '&#8617;</a>' % (id, i+1))

                if footer[-1].endswith("</p>"):
                    footer[-1] = footer[-1][:-len("</p>")] \
                        + '&#160;' + backlink + "</p>"
                else:
                    footer.append("\n<p>%s</p>" % backlink)
                footer.append('</li>')
            footer.append('</ol>')
            footer.append('</div>')
            return text + '\n\n' + '\n'.join(footer)
        else:
            return text

    _naked_lt_re = re.compile(r'<(?![a-z/?\$!])', re.I)
    _naked_gt_re = re.compile(r'''(?<![a-z0-9?!/'"-])>''', re.I)

    def _encode_amps_and_angles(self, text):
        # Smart processing for ampersands and angle brackets that need
        # to be encoded.
        text = _AMPERSAND_RE.sub('&amp;', text)

        # Encode naked <'s
        text = self._naked_lt_re.sub('&lt;', text)

        # Encode naked >'s
        # Note: Other markdown implementations (e.g. Markdown.pl, PHP
        # Markdown) don't do this.
        text = self._naked_gt_re.sub('&gt;', text)
        return text

    _incomplete_tags_re = re.compile(r"<(/?\w+?(?!\w)\s*?.+?[\s/]+?)")

    def _encode_incomplete_tags(self, text):
        if self.safe_mode not in ("replace", "escape"):
            return text

        if text.endswith(">"):
            return text  # this is not an incomplete tag, this is a link in the form <http://x.y.z>

        def incomplete_tags_sub(match):
            return match.group().replace('<', '&lt;')

        return self._incomplete_tags_re.sub(incomplete_tags_sub, text)

    def _encode_backslash_escapes(self, text):
        for ch, escape in list(self._escape_table.items()):
            text = text.replace("\\"+ch, escape)
        return text

    _auto_link_re = re.compile(r'<((https?|ftp):[^\'">\s]+)>', re.I)
    def _auto_link_sub(self, match):
        g1 = match.group(1)
        return '<a href="%s">%s</a>' % (self._protect_url(g1), g1)

    _auto_email_link_re = re.compile(r"""
          <
           (?:mailto:)?
          (
              [-.\w]+
              \@
              [-\w]+(\.[-\w]+)*\.[a-z]+
          )
          >
        """, re.I | re.X | re.U)
    def _auto_email_link_sub(self, match):
        return self._encode_email_address(
            self._unescape_special_chars(match.group(1)))

    def _do_auto_links(self, text):
        text = self._auto_link_re.sub(self._auto_link_sub, text)
        text = self._auto_email_link_re.sub(self._auto_email_link_sub, text)
        return text

    def _encode_email_address(self, addr):
        #  Input: an email address, e.g. "foo@example.com"
        #
        #  Output: the email address as a mailto link, with each character
        #      of the address encoded as either a decimal or hex entity, in
        #      the hopes of foiling most address harvesting spam bots. E.g.:
        #
        #    <a href="&#x6D;&#97;&#105;&#108;&#x74;&#111;:&#102;&#111;&#111;&#64;&#101;
        #       x&#x61;&#109;&#x70;&#108;&#x65;&#x2E;&#99;&#111;&#109;">&#102;&#111;&#111;
        #       &#64;&#101;x&#x61;&#109;&#x70;&#108;&#x65;&#x2E;&#99;&#111;&#109;</a>
        #
        #  Based on a filter by Matthew Wickline, posted to the BBEdit-Talk
        #  mailing list: <http://tinyurl.com/yu7ue>
        chars = [_xml_encode_email_char_at_random(ch)
                 for ch in "mailto:" + addr]
        # Strip the mailto: from the visible part.
        addr = '<a href="%s">%s</a>' \
               % (''.join(chars), ''.join(chars[7:]))
        return addr

    def _unescape_special_chars(self, text):
        # Swap back in all the special characters we've hidden.
        hashmap = tuple(self._escape_table.items()) + tuple(self._code_table.items())
        # html_blocks table is in format {hash: item} compared to usual {item: hash}
        hashmap += tuple(tuple(reversed(i)) for i in self.html_blocks.items())
        while True:
            orig_text = text
            for ch, hash in hashmap:
                text = text.replace(hash, ch)
            if text == orig_text:
                break
        return text

    def _outdent(self, text):
        # Remove one level of line-leading tabs or spaces
        return self._outdent_re.sub('', text)

    @staticmethod
    def _uniform_outdent(text, min_outdent=None, max_outdent=None):
        '''
        Removes the smallest common leading indentation from each (non empty)
        line of `text` and returns said indent along with the outdented text.

        Args:
            min_outdent: make sure the smallest common whitespace is at least this size
            max_outdent: the maximum amount a line can be outdented by
        '''

        # find the leading whitespace for every line
        whitespace = [
            re.findall(r'^[ \t]*', line)[0] if line else None
            for line in text.splitlines()
        ]
        whitespace_not_empty = [i for i in whitespace if i is not None]

        # if no whitespace detected (ie: no lines in code block, issue #505)
        if not whitespace_not_empty:
            return '', text

        # get minimum common whitespace
        outdent = min(whitespace_not_empty)
        # adjust min common ws to be within bounds
        if min_outdent is not None:
            outdent = min([i for i in whitespace_not_empty if i >= min_outdent] or [min_outdent])
        if max_outdent is not None:
            outdent = min(outdent, max_outdent)

        outdented = []
        for line_ws, line in zip(whitespace, text.splitlines(True)):
            if line.startswith(outdent):
                # if line starts with smallest common ws, dedent it
                outdented.append(line.replace(outdent, '', 1))
            elif line_ws is not None and line_ws < outdent:
                # if less indented than min common whitespace then outdent as much as possible
                outdented.append(line.replace(line_ws, '', 1))
            else:
                outdented.append(line)

        return outdent, ''.join(outdented)

    @staticmethod
    def _uniform_indent(text, indent, include_empty_lines=False, indent_empty_lines=False):
        '''
        Uniformly indent a block of text by a fixed amount

        Args:
            text: the text to indent
            indent: a string containing the indent to apply
            include_empty_lines: don't remove whitespace only lines
            indent_empty_lines: indent whitespace only lines with the rest of the text
        '''
        blocks = []
        for line in text.splitlines(True):
            if line.strip() or indent_empty_lines:
                blocks.append(indent + line)
            elif include_empty_lines:
                blocks.append(line)
            else:
                blocks.append('')
        return ''.join(blocks)

    @staticmethod
    def _match_overlaps_substr(text, match, substr):
        '''
        Checks if a regex match overlaps with a substring in the given text.
        '''
        for instance in re.finditer(re.escape(substr), text):
            start, end = instance.span()
            if start <= match.start() <= end:
                return True
            if start <= match.end() <= end:
                return True
        return False


class MarkdownWithExtras(Markdown):
    """A markdowner class that enables most extras:

    - footnotes
    - fenced-code-blocks (only highlights code if 'pygments' Python module on path)

    These are not included:
    - pyshell (specific to Python-related documenting)
    - code-friendly (because it *disables* part of the syntax)
    - link-patterns (because you need to specify some actual
      link-patterns anyway)
    """
    extras = ["footnotes", "fenced-code-blocks"]


# ----------------------------------------------------------
# Extras
# ----------------------------------------------------------

class Extra(ABC):
    _registry = {}

    name: str
    '''
    An identifiable name that users can use to invoke the extra
    in the Markdown class
    '''
    order: list
    '''
    A list of stages at which this extra should be invoked.
    See `Stage`, `Stage.before` and `Stage.after`
    '''

    def __init__(self, md: Markdown, options: dict):
        self.md = md
        self.options = options

    @classmethod
    def deregister(cls):
        '''
        Removes the class from the extras registry
        '''
        if cls.name in cls._registry:
            del cls._registry[cls.name]

    @classmethod
    def register(cls):
        '''
        Registers the class for use with `Markdown`
        '''
        cls._registry[cls.name] = cls

    @abstractmethod
    def run(self, text: str) -> str:
        '''
        Run the extra against the given text.

        Args:
            text: the text to process
            **opts: any parameters supplied via `Markdown`'s extras dict

        Returns:
            The new text after being modified by the extra
        '''
        ...

    @abstractmethod
    def test(self, text: str) -> bool:
        '''
        Check a section of markdown to see if this extra should be run upon it.
        '''
        ...


class Admonitions(Extra):
    '''
    Enable parsing of RST admonitions
    '''

    name = 'admonitions'
    order = Stage.before(Stage.BLOCK_GAMUT, Stage.LINK_DEFS)

    admonitions = r'admonition|attention|caution|danger|error|hint|important|note|tip|warning'

    admonitions_re = re.compile(r'''
        ^(\ *)\.\.\ (%s)::\ *                # $1 leading indent, $2 the admonition
        (.*)?                                # $3 admonition title
        ((?:\s*\n\1\ {3,}.*)+?)              # $4 admonition body (required)
        (?=\s*(?:\Z|\n{4,}|\n\1?\ {0,2}\S))  # until EOF, 3 blank lines or something less indented
        ''' % admonitions,
        re.IGNORECASE | re.MULTILINE | re.VERBOSE
    )

    def test(self, text):
        return self.admonitions_re.search(text) is not None

    def sub(self, match):
        lead_indent, admonition_name, title, body = match.groups()

        admonition_type = '<strong>%s</strong>' % admonition_name

        # figure out the class names to assign the block
        if admonition_name.lower() == 'admonition':
            admonition_class = 'admonition'
        else:
            admonition_class = 'admonition %s' % admonition_name.lower()

        # titles are generally optional
        if title:
            title = '<em>%s</em>' % title

        # process the admonition body like regular markdown
        body = self.md._run_block_gamut("\n%s\n" % self.md._uniform_outdent(body)[1])

        # indent the body before placing inside the aside block
        admonition = self.md._uniform_indent(
            '%s\n%s\n\n%s\n' % (admonition_type, title, body),
            self.md.tab, False
        )
        # wrap it in an aside
        admonition = '<aside class="%s">\n%s</aside>' % (admonition_class, admonition)
        # now indent the whole admonition back to where it started
        return self.md._uniform_indent(admonition, lead_indent, False)

    def run(self, text):
        return self.admonitions_re.sub(self.sub, text)


class BreakOnNewline(Extra):
    name = 'break-on-newline'
    order = Stage.after(Stage.ITALIC_AND_BOLD)

    def run(self, text: str):
        return re.sub(r" *\n(?!\<(?:\/?(ul|ol|li))\>)", "<br%s\n" % self.md.empty_element_suffix, text)

    def test(self, text: str):
        return True


class FencedCodeBlocks(Extra):
    '''
    Allows a code block to not have to be indented
    by fencing it with '```' on a line before and after. Based on
    <http://github.github.com/github-flavored-markdown/> with support for
    syntax highlighting.
    '''

    name = 'fenced-code-blocks'
    order = Stage.before(Stage.LINK_DEFS, Stage.BLOCK_GAMUT) + Stage.after(Stage.PREPROCESS)

    fenced_code_block_re = re.compile(r'''
        (?:\n+|\A\n?|(?<=\n))
        (^[ \t]*`{3,})\s{0,99}?([\w+-]+)?\s{0,99}?\n  # $1 = opening fence (captured for back-referencing), $2 = optional lang
        (.*?)                             # $3 = code block content
        \1[ \t]*\n                      # closing fence
        ''', re.M | re.X | re.S)

    def test(self, text):
        if '```' not in text:
            return False
        if self.md.stage == Stage.PREPROCESS and not self.md.safe_mode:
            return True
        if self.md.stage == Stage.LINK_DEFS and self.md.safe_mode:
            return True
        return self.md.stage == Stage.BLOCK_GAMUT

    def _code_block_with_lexer_sub(self, codeblock, leading_indent, lexer):
        formatter_opts = self.md.extras['fenced-code-blocks'] or {}

        def unhash_code(codeblock):
            for key, sanitized in list(self.md.html_spans.items()):
                codeblock = codeblock.replace(key, sanitized)
            replacements = [
                ("&amp;", "&"),
                ("&lt;", "<"),
                ("&gt;", ">")
            ]
            for old, new in replacements:
                codeblock = codeblock.replace(old, new)
            return codeblock
        # remove leading indent from code block
        _, codeblock = self.md._uniform_outdent(codeblock, max_outdent=leading_indent)

        codeblock = unhash_code(codeblock)
        colored = self.md._color_with_pygments(codeblock, lexer,
                                               **formatter_opts)

        # add back the indent to all lines
        return "\n%s\n" % self.md._uniform_indent(colored, leading_indent, True)

    def tags(self, lexer_name) -> tuple:
        '''
        Returns the tags that the encoded code block will be wrapped in, based
        upon the lexer name.

        This function can be overridden by subclasses to piggy-back off of the
        fenced code blocks syntax (see `Mermaid` extra).

        Returns:
            The opening and closing tags, as strings within a tuple
        '''
        pre_class = self.md._html_class_str_from_tag('pre')
        if "highlightjs-lang" in self.md.extras and lexer_name:
            code_class = ' class="%s language-%s"' % (lexer_name, lexer_name)
        else:
            code_class = self.md._html_class_str_from_tag('code')
        return ('<pre%s><code%s>' % (pre_class, code_class), '</code></pre>')

    def sub(self, match):
        lexer_name = match.group(2)
        codeblock = match.group(3)
        codeblock = codeblock[:-1]  # drop one trailing newline

        # Use pygments only if not using the highlightjs-lang extra
        if lexer_name and "highlightjs-lang" not in self.md.extras:
            lexer = self.md._get_pygments_lexer(lexer_name)
            if lexer:
                leading_indent = ' '*(len(match.group(1)) - len(match.group(1).lstrip()))
                return self._code_block_with_lexer_sub(codeblock, leading_indent, lexer)

        # Fenced code blocks need to be outdented before encoding, and then reapplied
        leading_indent = ' ' * (len(match.group(1)) - len(match.group(1).lstrip()))
        if codeblock:
            # only run the codeblock through the outdenter if not empty
            leading_indent, codeblock = self.md._uniform_outdent(codeblock, max_outdent=leading_indent)

        codeblock = self.md._encode_code(codeblock)

        tags = self.tags(lexer_name)

        return "\n%s%s%s\n%s\n" % (leading_indent, tags[0], codeblock, tags[1])

    def run(self, text):
        return self.fenced_code_block_re.sub(self.sub, text)


class LinkPatterns(Extra):
    '''
    Auto-link given regex patterns in text (e.g. bug number
    references, revision number references).
    '''
    name = 'link-patterns'
    order = Stage.before(Stage.LINKS)

    _basic_link_re = re.compile(r'!?\[.*?\]\(.*?\)')

    def run(self, text: str):
        link_from_hash = {}
        for regex, repl in self.options:
            replacements = []
            for match in regex.finditer(text):
                if any(self.md._match_overlaps_substr(text, match, h) for h in link_from_hash):
                    continue

                if hasattr(repl, "__call__"):
                    href = repl(match)
                else:
                    href = match.expand(repl)
                replacements.append((match.span(), href))
            for (start, end), href in reversed(replacements):

                # Do not match against links inside brackets.
                if text[start - 1:start] == '[' and text[end:end + 1] == ']':
                    continue

                # Do not match against links in the standard markdown syntax.
                if text[start - 2:start] == '](' or text[end:end + 2] == '")':
                    continue

                # Do not match against links which are escaped.
                if text[start - 3:start] == '"""' and text[end:end + 3] == '"""':
                    text = text[:start - 3] + text[start:end] + text[end + 3:]
                    continue

                # search the text for anything that looks like a link
                is_inside_link = False
                for link_re in (self.md._auto_link_re, self._basic_link_re):
                    for match in link_re.finditer(text):
                        if any((r[0] <= start and end <= r[1]) for r in match.regs):
                            # if the link pattern start and end pos is within the bounds of
                            # something that looks like a link, then don't process it
                            is_inside_link = True
                            break
                    else:
                        continue
                    break

                if is_inside_link:
                    continue

                escaped_href = (
                    href.replace('"', '&quot;')  # b/c of attr quote
                        # To avoid markdown <em> and <strong>:
                        .replace('*', self.md._escape_table['*'])
                        .replace('_', self.md._escape_table['_']))
                link = '<a href="%s">%s</a>' % (escaped_href, text[start:end])
                hash = _hash_text(link)
                link_from_hash[hash] = link
                text = text[:start] + hash + text[end:]
        for hash, link in list(link_from_hash.items()):
            text = text.replace(hash, link)
        return text

    def test(self, text: str):
        return True


class MarkdownInHTML(Extra):
    '''
    Allow the use of `markdown="1"` in a block HTML tag to
    have markdown processing be done on its contents. Similar to
    <http://michelf.com/projects/php-markdown/extra/#markdown-attr> but with
    some limitations.
    '''
    name = 'markdown-in-html'
    order = Stage.after(Stage.HASH_HTML)

    def run(self, text: str) -> str:
        def callback(block):
            indent, block = self.md._uniform_outdent(block)
            block = self.md._hash_html_block_sub(block)
            block = self.md._uniform_indent(block, indent, include_empty_lines=True, indent_empty_lines=False)
            return block

        return self.md._strict_tag_block_sub(text, self.md._block_tags_a, callback, True)

    def test(self, text: str) -> bool:
        return True


class Mermaid(FencedCodeBlocks):
    name = 'mermaid'
    order = Stage.before(FencedCodeBlocks)

    def tags(self, lexer_name):
        if lexer_name == 'mermaid':
            return ('<pre class="mermaid-pre"><div class="mermaid">', '</div></pre>')
        return super().tags(lexer_name)


class Numbering(Extra):
    '''
    Support of generic counters.  Non standard extension to
    allow sequential numbering of figures, tables, equations, exhibits etc.
    '''

    name = 'numbering'
    order = Stage.before(Stage.LINK_DEFS)

    def test(self, text):
        return True

    def run(self, text):
        # First pass to define all the references
        regex_defns = re.compile(r'''
            \[\#(\w+) # the counter.  Open square plus hash plus a word \1
            ([^@]*)   # Some optional characters, that aren't an @. \2
            @(\w+)       # the id.  Should this be normed? \3
            ([^\]]*)\]   # The rest of the text up to the terminating ] \4
            ''', re.VERBOSE)
        regex_subs = re.compile(r"\[@(\w+)\s*\]")  # [@ref_id]
        counters = {}
        references = {}
        replacements = []
        definition_html = '<figcaption class="{}" id="counter-ref-{}">{}{}{}</figcaption>'
        reference_html = '<a class="{}" href="#counter-ref-{}">{}</a>'
        for match in regex_defns.finditer(text):
            # We must have four match groups otherwise this isn't a numbering reference
            if len(match.groups()) != 4:
                continue
            counter = match.group(1)
            text_before = match.group(2).strip()
            ref_id = match.group(3)
            text_after = match.group(4)
            number = counters.get(counter, 1)
            references[ref_id] = (number, counter)
            replacements.append((match.start(0),
                                 definition_html.format(counter,
                                                        ref_id,
                                                        text_before,
                                                        number,
                                                        text_after),
                                 match.end(0)))
            counters[counter] = number + 1
        for repl in reversed(replacements):
            text = text[:repl[0]] + repl[1] + text[repl[2]:]

        # Second pass to replace the references with the right
        # value of the counter
        # Fwiw, it's vaguely annoying to have to turn the iterator into
        # a list and then reverse it but I can't think of a better thing to do.
        for match in reversed(list(regex_subs.finditer(text))):
            number, counter = references.get(match.group(1), (None, None))
            if number is not None:
                repl = reference_html.format(counter,
                                             match.group(1),
                                             number)
            else:
                repl = reference_html.format(match.group(1),
                                             'countererror',
                                             '?' + match.group(1) + '?')
            if "smarty-pants" in self.md.extras:
                repl = repl.replace('"', self.md._escape_table['"'])

            text = text[:match.start()] + repl + text[match.end():]
        return text


class PyShell(Extra):
    '''
    Treats unindented Python interactive shell sessions as <code>
    blocks.
    '''

    name = 'pyshell'
    order = Stage.after(Stage.LISTS)

    def test(self, text):
        return ">>>" in text

    def sub(self, match):
        if "fenced-code-blocks" in self.md.extras:
            dedented = _dedent(match.group(0))
            return self.md.extra_classes['fenced-code-blocks'].run("```pycon\n" + dedented + "```\n")

        lines = match.group(0).splitlines(0)
        _dedentlines(lines)
        indent = ' ' * self.md.tab_width
        s = ('\n'  # separate from possible cuddled paragraph
             + indent + ('\n'+indent).join(lines)
             + '\n')
        return s

    def run(self, text):
        less_than_tab = self.md.tab_width - 1
        _pyshell_block_re = re.compile(r"""
            ^([ ]{0,%d})>>>[ ].*\n  # first line
            ^(\1[^\S\n]*\S.*\n)*    # any number of subsequent lines with at least one character
            (?=^\1?\n|\Z)           # ends with a blank line or end of document
            """ % less_than_tab, re.M | re.X)

        return _pyshell_block_re.sub(self.sub, text)


class SmartyPants(Extra):
    '''
    Replaces ' and " with curly quotation marks or curly
    apostrophes.  Replaces --, ---, ..., and . . . with en dashes, em dashes,
    and ellipses.
    '''
    name = 'smarty-pants'
    order = Stage.after(Stage.SPAN_GAMUT)

    _opening_single_quote_re = re.compile(r"(?<!\S)'(?=\S)")
    _opening_double_quote_re = re.compile(r'(?<!\S)"(?=\S)')
    _closing_single_quote_re = re.compile(r"(?<=\S)'")
    _closing_double_quote_re = re.compile(r'(?<=\S)"(?=(\s|,|;|\.|\?|!|$))')
    # "smarty-pants" extra: Very liberal in interpreting a single prime as an
    # apostrophe; e.g. ignores the fact that "round", "bout", "twer", and
    # "twixt" can be written without an initial apostrophe. This is fine because
    # using scare quotes (single quotation marks) is rare.
    _apostrophe_year_re = re.compile(r"'(\d\d)(?=(\s|,|;|\.|\?|!|$))")
    _contractions = ["tis", "twas", "twer", "neath", "o", "n",
        "round", "bout", "twixt", "nuff", "fraid", "sup"]


    def contractions(self, text: str) -> str:
        text = self._apostrophe_year_re.sub(r"&#8217;\1", text)
        for c in self._contractions:
            text = text.replace("'%s" % c, "&#8217;%s" % c)
            text = text.replace("'%s" % c.capitalize(),
                "&#8217;%s" % c.capitalize())
        return text

    def run(self, text: str):
        """Fancifies 'single quotes', "double quotes", and apostrophes.
        Converts --, ---, and ... into en dashes, em dashes, and ellipses.

        Inspiration is: <http://daringfireball.net/projects/smartypants/>
        See "test/tm-cases/smarty_pants.text" for a full discussion of the
        support here and
        <http://code.google.com/p/python-markdown2/issues/detail?id=42> for a
        discussion of some diversion from the original SmartyPants.
        """
        if "'" in text:  # guard for perf
            text = self.contractions(text)
            text = self._opening_single_quote_re.sub("&#8216;", text)
            text = self._closing_single_quote_re.sub("&#8217;", text)

        if '"' in text:  # guard for perf
            text = self._opening_double_quote_re.sub("&#8220;", text)
            text = self._closing_double_quote_re.sub("&#8221;", text)

        text = text.replace("---", "&#8212;")
        text = text.replace("--", "&#8211;")
        text = text.replace("...", "&#8230;")
        text = text.replace(" . . . ", "&#8230;")
        text = text.replace(". . .", "&#8230;")

        # TODO: Temporary hack to fix https://github.com/trentm/python-markdown2/issues/150
        if "footnotes" in self.md.extras and "footnote-ref" in text:
            # Quotes in the footnote back ref get converted to "smart" quotes
            # Change them back here to ensure they work.
            text = text.replace('class="footnote-ref&#8221;', 'class="footnote-ref"')

        return text

    def test(self, text: str):
        return "'" in text or '"' in text


class Strike(Extra):
    '''
    Text inside of double tilde is ~~strikethrough~~
    '''
    name = 'strike'
    order = Stage.before(Stage.ITALIC_AND_BOLD)

    _strike_re = re.compile(r"~~(?=\S)(.+?)(?<=\S)~~", re.S)

    def run(self, text: str):
        return self._strike_re.sub(r"<s>\1</s>", text)

    def test(self, text: str):
        return '~~' in text


class Tables(Extra):
    '''
    Tables using the same format as GFM
    <https://help.github.com/articles/github-flavored-markdown#tables> and
    PHP-Markdown Extra <https://michelf.ca/projects/php-markdown/extra/#table>.
    '''
    name = 'tables'
    order = Stage.after(Stage.LISTS)

    def run(self, text: str):
        """Copying PHP-Markdown and GFM table syntax. Some regex borrowed from
        https://github.com/michelf/php-markdown/blob/lib/Michelf/Markdown.php#L2538
        """
        less_than_tab = self.md.tab_width - 1
        table_re = re.compile(r'''
            (?:(?<=\n\n)|\A\n?)             # leading blank line

            ^[ ]{0,%d}                      # allowed whitespace
            (.*[|].*)  \n                   # $1: header row (at least one pipe)

            ^[ ]{0,%d}                      # allowed whitespace
            (                               # $2: underline row
                # underline row with leading bar
                (?:  \|\ *:?-+:?\ *  )+  \|? \s? \n
                |
                # or, underline row without leading bar
                (?:  \ *:?-+:?\ *\|  )+  (?:  \ *:?-+:?\ *  )? \s? \n
            )

            (                               # $3: data rows
                (?:
                    ^[ ]{0,%d}(?!\ )         # ensure line begins with 0 to less_than_tab spaces
                    .*\|.*  \n
                )+
            )
            ''' % (less_than_tab, less_than_tab, less_than_tab), re.M | re.X)
        return table_re.sub(self.sub, text)

    def sub(self, match):
        trim_space_re = '^[ \t\n]+|[ \t\n]+$'
        trim_bar_re = r'^\||\|$'
        split_bar_re = r'^\||(?<![\`\\])\|'
        escape_bar_re = r'\\\|'

        head, underline, body = match.groups()

        # Determine aligns for columns.
        cols = [re.sub(escape_bar_re, '|', cell.strip()) for cell in re.split(split_bar_re, re.sub(trim_bar_re, "", re.sub(trim_space_re, "", underline)))]
        align_from_col_idx = {}
        for col_idx, col in enumerate(cols):
            if col[0] == ':' and col[-1] == ':':
                align_from_col_idx[col_idx] = ' style="text-align:center;"'
            elif col[0] == ':':
                align_from_col_idx[col_idx] = ' style="text-align:left;"'
            elif col[-1] == ':':
                align_from_col_idx[col_idx] = ' style="text-align:right;"'

        # thead
        hlines = ['<table%s>' % self.md._html_class_str_from_tag('table'), '<thead%s>' % self.md._html_class_str_from_tag('thead'), '<tr>']
        cols = [re.sub(escape_bar_re, '|', cell.strip()) for cell in re.split(split_bar_re, re.sub(trim_bar_re, "", re.sub(trim_space_re, "", head)))]
        for col_idx, col in enumerate(cols):
            hlines.append('  <th%s>%s</th>' % (
                align_from_col_idx.get(col_idx, ''),
                self.md._run_span_gamut(col)
            ))
        hlines.append('</tr>')
        hlines.append('</thead>')

        # tbody
        hlines.append('<tbody>')
        for line in body.strip('\n').split('\n'):
            hlines.append('<tr>')
            cols = [re.sub(escape_bar_re, '|', cell.strip()) for cell in re.split(split_bar_re, re.sub(trim_bar_re, "", re.sub(trim_space_re, "", line)))]
            for col_idx, col in enumerate(cols):
                hlines.append('  <td%s>%s</td>' % (
                    align_from_col_idx.get(col_idx, ''),
                    self.md._run_span_gamut(col)
                ))
            hlines.append('</tr>')
        hlines.append('</tbody>')
        hlines.append('</table>')

        return '\n'.join(hlines) + '\n'

    def test(self, text: str):
        return True


class TelegramSpoiler(Extra):
    name = 'tg-spoiler'
    order = Stage.after(Stage.ITALIC_AND_BOLD)

    _tg_spoiler_re = re.compile(r"\|\|\s?(.+?)\s?\|\|", re.S)

    def run(self, text: str):
        return self._tg_spoiler_re.sub(r"<tg-spoiler>\1</tg-spoiler>", text)

    def test(self, text: str):
        return '||' in text


class Underline(Extra):
    '''
    Text inside of double dash is --underlined--.
    '''
    name = 'underline'
    order = Stage.before(Stage.ITALIC_AND_BOLD)

    _underline_re = re.compile(r"(?<!<!)--(?!>)(?=\S)(.+?)(?<=\S)(?<!<!)--(?!>)", re.S)

    def run(self, text: str):
        return self._underline_re.sub(r"<u>\1</u>", text)

    def test(self, text: str):
        return '--' in text


class Wavedrom(Extra):
    '''
    Support for generating Wavedrom digital timing diagrams
    '''
    name = 'wavedrom'
    order = Stage.before(Stage.CODE_BLOCKS, FencedCodeBlocks) + Stage.after(Stage.PREPROCESS)

    def test(self, text):
        match = FencedCodeBlocks.fenced_code_block_re.search(text)
        return match is None or match.group(2) == 'wavedrom'

    def sub(self, match):
        # dedent the block for processing
        lead_indent, waves = self.md._uniform_outdent(match.group(3))
        # default tags to wrap the wavedrom block in
        open_tag, close_tag = '<script type="WaveDrom">\n', '</script>'

        # check if the user would prefer to have the SVG embedded directly
        embed_svg = self.options.get('prefer_embed_svg', True)

        if embed_svg:
            try:
                import wavedrom
                waves = wavedrom.render(waves).tostring()
                open_tag, close_tag = '<div>', '\n</div>'
            except ImportError:
                pass

        # hash SVG to prevent <> chars being messed with
        self.md._escape_table[waves] = _hash_text(waves)

        return self.md._uniform_indent(
            '\n%s%s%s\n' % (open_tag, self.md._escape_table[waves], close_tag),
            lead_indent, include_empty_lines=True
        )

    def run(self, text):
        return FencedCodeBlocks.fenced_code_block_re.sub(self.sub, text)


class WikiTables(Extra):
    '''
    Google Code Wiki-style tables. See
    <http://code.google.com/p/support/wiki/WikiSyntax#Tables>.
    '''
    name = 'wiki-tables'
    order = Stage.before(Tables)

    def run(self, text: str):
        less_than_tab = self.md.tab_width - 1
        wiki_table_re = re.compile(r'''
            (?:(?<=\n\n)|\A\n?)            # leading blank line
            ^([ ]{0,%d})\|\|.+?\|\|[ ]*\n  # first line
            (^\1\|\|.+?\|\|\n)*        # any number of subsequent lines
            ''' % less_than_tab, re.M | re.X)
        return wiki_table_re.sub(self.sub, text)

    def sub(self, match):
        ttext = match.group(0).strip()
        rows = []
        for line in ttext.splitlines(0):
            line = line.strip()[2:-2].strip()
            row = [c.strip() for c in re.split(r'(?<!\\)\|\|', line)]
            rows.append(row)

        hlines = []

        def add_hline(line, indents=0):
            hlines.append((self.md.tab * indents) + line)

        def format_cell(text):
            return self.md._run_span_gamut(re.sub(r"^\s*~", "", cell).strip(" "))

        add_hline('<table%s>' % self.md._html_class_str_from_tag('table'))
        # Check if first cell of first row is a header cell. If so, assume the whole row is a header row.
        if rows and rows[0] and re.match(r"^\s*~", rows[0][0]):
            add_hline('<thead%s>' % self.md._html_class_str_from_tag('thead'), 1)
            add_hline('<tr>', 2)
            for cell in rows[0]:
                add_hline("<th>{}</th>".format(format_cell(cell)), 3)
            add_hline('</tr>', 2)
            add_hline('</thead>', 1)
            # Only one header row allowed.
            rows = rows[1:]
        # If no more rows, don't create a tbody.
        if rows:
            add_hline('<tbody>', 1)
            for row in rows:
                add_hline('<tr>', 2)
                for cell in row:
                    add_hline('<td>{}</td>'.format(format_cell(cell)), 3)
                add_hline('</tr>', 2)
            add_hline('</tbody>', 1)
        add_hline('</table>')
        return '\n'.join(hlines) + '\n'

    def test(self, text: str):
        return '||' in text


# Register extras
Admonitions.register()
BreakOnNewline.register()
FencedCodeBlocks.register()
LinkPatterns.register()
MarkdownInHTML.register()
MarkdownInHTML.register()
Mermaid.register()
Numbering.register()
PyShell.register()
SmartyPants.register()
Strike.register()
Tables.register()
TelegramSpoiler.register()
Underline.register()
Wavedrom.register()
WikiTables.register()


# ----------------------------------------------------------


# ---- internal support functions


def calculate_toc_html(toc):
    """Return the HTML for the current TOC.

    This expects the `_toc` attribute to have been set on this instance.
    """
    if toc is None:
        return None

    def indent():
        return '  ' * (len(h_stack) - 1)
    lines = []
    h_stack = [0]   # stack of header-level numbers
    for level, id, name in toc:
        if level > h_stack[-1]:
            lines.append("%s<ul>" % indent())
            h_stack.append(level)
        elif level == h_stack[-1]:
            lines[-1] += "</li>"
        else:
            while level < h_stack[-1]:
                h_stack.pop()
                if not lines[-1].endswith("</li>"):
                    lines[-1] += "</li>"
                lines.append("%s</ul></li>" % indent())
        lines.append('%s<li><a href="#%s">%s</a>' % (
            indent(), id, name))
    while len(h_stack) > 1:
        h_stack.pop()
        if not lines[-1].endswith("</li>"):
            lines[-1] += "</li>"
        lines.append("%s</ul>" % indent())
    return '\n'.join(lines) + '\n'


class UnicodeWithAttrs(str):
    """A subclass of unicode used for the return value of conversion to
    possibly attach some attributes. E.g. the "toc_html" attribute when
    the "toc" extra is used.
    """
    metadata = None
    toc_html = None

## {{{ http://code.activestate.com/recipes/577257/ (r1)
_slugify_strip_re = re.compile(r'[^\w\s-]')
_slugify_hyphenate_re = re.compile(r'[-\s]+')
def _slugify(value):
    """
    Normalizes string, converts to lowercase, removes non-alpha characters,
    and converts spaces to hyphens.

    From Django's "django/template/defaultfilters.py".
    """
    import unicodedata
    value = unicodedata.normalize('NFKD', value).encode('ascii', 'ignore').decode()
    value = _slugify_strip_re.sub('', value).strip().lower()
    return _slugify_hyphenate_re.sub('-', value)
## end of http://code.activestate.com/recipes/577257/ }}}


# From http://aspn.activestate.com/ASPN/Cookbook/Python/Recipe/52549
def _curry(*args, **kwargs):
    function, args = args[0], args[1:]
    def result(*rest, **kwrest):
        combined = kwargs.copy()
        combined.update(kwrest)
        return function(*args + rest, **combined)
    return result


# Recipe: regex_from_encoded_pattern (1.0)
def _regex_from_encoded_pattern(s):
    """'foo'    -> re.compile(re.escape('foo'))
       '/foo/'  -> re.compile('foo')
       '/foo/i' -> re.compile('foo', re.I)
    """
    if s.startswith('/') and s.rfind('/') != 0:
        # Parse it: /PATTERN/FLAGS
        idx = s.rfind('/')
        _, flags_str = s[1:idx], s[idx+1:]
        flag_from_char = {
            "i": re.IGNORECASE,
            "l": re.LOCALE,
            "s": re.DOTALL,
            "m": re.MULTILINE,
            "u": re.UNICODE,
        }
        flags = 0
        for char in flags_str:
            try:
                flags |= flag_from_char[char]
            except KeyError:
                raise ValueError("unsupported regex flag: '%s' in '%s' "
                                 "(must be one of '%s')"
                                 % (char, s, ''.join(list(flag_from_char.keys()))))
        return re.compile(s[1:idx], flags)
    else:  # not an encoded regex
        return re.compile(re.escape(s))


# Recipe: dedent (0.1.2)
def _dedentlines(lines, tabsize=8, skip_first_line=False):
    """_dedentlines(lines, tabsize=8, skip_first_line=False) -> dedented lines

        "lines" is a list of lines to dedent.
        "tabsize" is the tab width to use for indent width calculations.
        "skip_first_line" is a boolean indicating if the first line should
            be skipped for calculating the indent width and for dedenting.
            This is sometimes useful for docstrings and similar.

    Same as dedent() except operates on a sequence of lines. Note: the
    lines list is modified **in-place**.
    """
    DEBUG = False
    if DEBUG:
        print("dedent: dedent(..., tabsize=%d, skip_first_line=%r)"\
              % (tabsize, skip_first_line))
    margin = None
    for i, line in enumerate(lines):
        if i == 0 and skip_first_line: continue
        indent = 0
        for ch in line:
            if ch == ' ':
                indent += 1
            elif ch == '\t':
                indent += tabsize - (indent % tabsize)
            elif ch in '\r\n':
                continue  # skip all-whitespace lines
            else:
                break
        else:
            continue  # skip all-whitespace lines
        if DEBUG: print("dedent: indent=%d: %r" % (indent, line))
        if margin is None:
            margin = indent
        else:
            margin = min(margin, indent)
    if DEBUG: print("dedent: margin=%r" % margin)

    if margin is not None and margin > 0:
        for i, line in enumerate(lines):
            if i == 0 and skip_first_line: continue
            removed = 0
            for j, ch in enumerate(line):
                if ch == ' ':
                    removed += 1
                elif ch == '\t':
                    removed += tabsize - (removed % tabsize)
                elif ch in '\r\n':
                    if DEBUG: print("dedent: %r: EOL -> strip up to EOL" % line)
                    lines[i] = lines[i][j:]
                    break
                else:
                    raise ValueError("unexpected non-whitespace char %r in "
                                     "line %r while removing %d-space margin"
                                     % (ch, line, margin))
                if DEBUG:
                    print("dedent: %r: %r -> removed %d/%d"\
                          % (line, ch, removed, margin))
                if removed == margin:
                    lines[i] = lines[i][j+1:]
                    break
                elif removed > margin:
                    lines[i] = ' '*(removed-margin) + lines[i][j+1:]
                    break
            else:
                if removed:
                    lines[i] = lines[i][removed:]
    return lines


def _dedent(text, tabsize=8, skip_first_line=False):
    """_dedent(text, tabsize=8, skip_first_line=False) -> dedented text

        "text" is the text to dedent.
        "tabsize" is the tab width to use for indent width calculations.
        "skip_first_line" is a boolean indicating if the first line should
            be skipped for calculating the indent width and for dedenting.
            This is sometimes useful for docstrings and similar.

    textwrap.dedent(s), but don't expand tabs to spaces
    """
    lines = text.splitlines(1)
    _dedentlines(lines, tabsize=tabsize, skip_first_line=skip_first_line)
    return ''.join(lines)


class _memoized(object):
    """Decorator that caches a function's return value each time it is called.
    If called later with the same arguments, the cached value is returned, and
    not re-evaluated.

    http://wiki.python.org/moin/PythonDecoratorLibrary
    """
    def __init__(self, func):
        self.func = func
        self.cache = {}

    def __call__(self, *args):
        try:
            return self.cache[args]
        except KeyError:
            self.cache[args] = value = self.func(*args)
            return value
        except TypeError:
            # uncachable -- for instance, passing a list as an argument.
            # Better to not cache than to blow up entirely.
            return self.func(*args)

    def __repr__(self):
        """Return the function's docstring."""
        return self.func.__doc__


def _xml_oneliner_re_from_tab_width(tab_width):
    """Standalone XML processing instruction regex."""
    return re.compile(r"""
        (?:
            (?<=\n\n)       # Starting after a blank line
            |               # or
            \A\n?           # the beginning of the doc
        )
        (                           # save in $1
            [ ]{0,%d}
            (?:
                <\?\w+\b\s+.*?\?>   # XML processing instruction
                |
                <\w+:\w+\b\s+.*?/>  # namespaced single tag
            )
            [ \t]*
            (?=\n{2,}|\Z)       # followed by a blank line or end of document
        )
        """ % (tab_width - 1), re.X)
_xml_oneliner_re_from_tab_width = _memoized(_xml_oneliner_re_from_tab_width)


def _hr_tag_re_from_tab_width(tab_width):
    return re.compile(r"""
        (?:
            (?<=\n\n)       # Starting after a blank line
            |               # or
            \A\n?           # the beginning of the doc
        )
        (                       # save in \1
            [ ]{0,%d}
            <(hr)               # start tag = \2
            \b                  # word break
            ([^<>])*?           #
            /?>                 # the matching end tag
            [ \t]*
            (?=\n{2,}|\Z)       # followed by a blank line or end of document
        )
        """ % (tab_width - 1), re.X)
_hr_tag_re_from_tab_width = _memoized(_hr_tag_re_from_tab_width)


def _xml_escape_attr(attr, skip_single_quote=True):
    """Escape the given string for use in an HTML/XML tag attribute.

    By default this doesn't bother with escaping `'` to `&#39;`, presuming that
    the tag attribute is surrounded by double quotes.
    """
    escaped = _AMPERSAND_RE.sub('&amp;', attr)

    escaped = (attr
        .replace('"', '&quot;')
        .replace('<', '&lt;')
        .replace('>', '&gt;'))
    if not skip_single_quote:
        escaped = escaped.replace("'", "&#39;")
    return escaped


def _xml_encode_email_char_at_random(ch):
    r = random()
    # Roughly 10% raw, 45% hex, 45% dec.
    # '@' *must* be encoded. I [John Gruber] insist.
    # Issue 26: '_' must be encoded.
    if r > 0.9 and ch not in "@_":
        return ch
    elif r < 0.45:
        # The [1:] is to drop leading '0': 0x63 -> x63
        return '&#%s;' % hex(ord(ch))[1:]
    else:
        return '&#%s;' % ord(ch)


def _html_escape_url(attr, safe_mode=False):
    """Replace special characters that are potentially malicious in url string."""
    escaped = (attr
        .replace('"', '&quot;')
        .replace('<', '&lt;')
        .replace('>', '&gt;'))
    if safe_mode:
        escaped = escaped.replace('+', ' ')
        escaped = escaped.replace("'", "&#39;")
    return escaped


# ---- mainline

class _NoReflowFormatter(argparse.RawDescriptionHelpFormatter):
    """An argparse formatter that does NOT reflow the description."""
    def format_description(self, description):
        return description or ""


def _test():
    import doctest
    doctest.testmod()


def main(argv=None):
    if argv is None:
        argv = sys.argv
    if not logging.root.handlers:
        logging.basicConfig()

    parser = argparse.ArgumentParser(
        prog="markdown2", description=cmdln_desc, usage='%(prog)s [PATHS...]',
        formatter_class=_NoReflowFormatter
    )
    parser.add_argument('--version', action='version',
                        version='%(prog)s {version}'.format(version=__version__))
    parser.add_argument('paths', nargs='*',
                        help=(
                            'optional list of files to convert.'
                            'If none are given, stdin will be used'
                        ))
    parser.add_argument("-v", "--verbose", dest="log_level",
                      action="store_const", const=logging.DEBUG,
                      help="more verbose output")
    parser.add_argument("--encoding",
                      help="specify encoding of text content")
    parser.add_argument("--html4tags", action="store_true", default=False,
                      help="use HTML 4 style for empty element tags")
    parser.add_argument("-s", "--safe", metavar="MODE", dest="safe_mode",
                      help="sanitize literal HTML: 'escape' escapes "
                           "HTML meta chars, 'replace' replaces with an "
                           "[HTML_REMOVED] note")
    parser.add_argument("-x", "--extras", action="append",
                      help="Turn on specific extra features (not part of "
                           "the core Markdown spec). See above.")
    parser.add_argument("--use-file-vars",
                      help="Look for and use Emacs-style 'markdown-extras' "
                           "file var to turn on extras. See "
                           "<https://github.com/trentm/python-markdown2/wiki/Extras>")
    parser.add_argument("--link-patterns-file",
                      help="path to a link pattern file")
    parser.add_argument("--self-test", action="store_true",
                      help="run internal self-tests (some doctests)")
    parser.add_argument("--compare", action="store_true",
                      help="run against Markdown.pl as well (for testing)")
    parser.set_defaults(log_level=logging.INFO, compare=False,
                        encoding="utf-8", safe_mode=None, use_file_vars=False)
    opts = parser.parse_args()
    paths = opts.paths
    log.setLevel(opts.log_level)

    if opts.self_test:
        return _test()

    if opts.extras:
        extras = {}
        for s in opts.extras:
            splitter = re.compile("[,;: ]+")
            for e in splitter.split(s):
                if '=' in e:
                    ename, earg = e.split('=', 1)
                    try:
                        earg = int(earg)
                    except ValueError:
                        pass
                else:
                    ename, earg = e, None
                extras[ename] = earg
    else:
        extras = None

    if opts.link_patterns_file:
        link_patterns = []
        f = open(opts.link_patterns_file)
        try:
            for i, line in enumerate(f.readlines()):
                if not line.strip(): continue
                if line.lstrip().startswith("#"): continue
                try:
                    pat, href = line.rstrip().rsplit(None, 1)
                except ValueError:
                    raise MarkdownError("%s:%d: invalid link pattern line: %r"
                                        % (opts.link_patterns_file, i+1, line))
                link_patterns.append(
                    (_regex_from_encoded_pattern(pat), href))
        finally:
            f.close()
    else:
        link_patterns = None

    from os.path import abspath, dirname, exists, join
    markdown_pl = join(dirname(dirname(abspath(__file__))), "test",
                       "Markdown.pl")
    if not paths:
        paths = ['-']
    for path in paths:
        if path == '-':
            text = sys.stdin.read()
        else:
            fp = codecs.open(path, 'r', opts.encoding)
            text = fp.read()
            fp.close()
        if opts.compare:
            from subprocess import PIPE, Popen
            print("==== Markdown.pl ====")
            p = Popen('perl %s' % markdown_pl, shell=True, stdin=PIPE, stdout=PIPE, close_fds=True)
            p.stdin.write(text.encode('utf-8'))
            p.stdin.close()
            perl_html = p.stdout.read().decode('utf-8')
            sys.stdout.write(perl_html)
            print("==== markdown2.py ====")
        html = markdown(text,
            html4tags=opts.html4tags,
            safe_mode=opts.safe_mode,
            extras=extras, link_patterns=link_patterns,
            use_file_vars=opts.use_file_vars,
            cli=True)
        sys.stdout.write(html)
        if extras and "toc" in extras:
            log.debug("toc_html: " +
                str(html.toc_html.encode(sys.stdout.encoding or "utf-8", 'xmlcharrefreplace')))
        if opts.compare:
            test_dir = join(dirname(dirname(abspath(__file__))), "test")
            if exists(join(test_dir, "test_markdown2.py")):
                sys.path.insert(0, test_dir)
                from test_markdown2 import norm_html_from_html
                norm_html = norm_html_from_html(html)
                norm_perl_html = norm_html_from_html(perl_html)
            else:
                norm_html = html
                norm_perl_html = perl_html
            print("==== match? %r ====" % (norm_perl_html == norm_html))


if __name__ == "__main__":
    sys.exit(main(sys.argv))<|MERGE_RESOLUTION|>--- conflicted
+++ resolved
@@ -1974,90 +1974,11 @@
         return hashed
 
     _strong_re = re.compile(r"(\*\*|__)(?=\S)(.+?[*_]*)(?<=\S)\1", re.S)
-    _em_re = re.compile(r"(\*|_)(?=\S)(.+?)(?<=\S)\1", re.S)
-    _code_friendly_strong_re = re.compile(r"\*\*(?=\S)(.+?[*_]*)(?<=\S)\*\*", re.S)
-    _code_friendly_em_re = re.compile(r"\*(?=\S)(.+?)(?<=\S)\*", re.S)
-
-<<<<<<< HEAD
-    @Stage.mark(Stage.ITALIC_AND_BOLD)
-=======
-        if embed_svg:
-            try:
-                import wavedrom
-                waves = wavedrom.render(waves).tostring()
-                open_tag, close_tag = '<div>', '\n</div>'
-            except ImportError:
-                pass
-
-        # hash SVG to prevent <> chars being messed with
-        self._escape_table[waves] = _hash_text(waves)
-
-        return self._uniform_indent(
-            '\n%s%s%s\n' % (open_tag, self._escape_table[waves], close_tag),
-            lead_indent, indent_empty_lines=True
-        )
-
-    def _do_wavedrom_blocks(self, text):
-        return self._fenced_code_block_re.sub(self._wavedrom_block_sub, text)
-
-    _admonitions = r'admonition|attention|caution|danger|error|hint|important|note|tip|warning'
-    _admonitions_re = re.compile(r'''
-        ^(\ *)\.\.\ (%s)::\ *                # $1 leading indent, $2 the admonition
-        (.*)?                                # $3 admonition title
-        ((?:\s*\n\1\ {3,}.*)+?)              # $4 admonition body (required)
-        (?=\s*(?:\Z|\n{4,}|\n\1?\ {0,2}\S))  # until EOF, 3 blank lines or something less indented
-        ''' % _admonitions,
-        re.IGNORECASE | re.MULTILINE | re.VERBOSE
-    )
-
-    def _do_admonitions_sub(self, match):
-        lead_indent, admonition_name, title, body = match.groups()
-
-        admonition_type = '<strong>%s</strong>' % admonition_name
-
-        # figure out the class names to assign the block
-        if admonition_name.lower() == 'admonition':
-            admonition_class = 'admonition'
-        else:
-            admonition_class = 'admonition %s' % admonition_name.lower()
-
-        # titles are generally optional
-        if title:
-            title = '<em>%s</em>' % title
-
-        # process the admonition body like regular markdown
-        body = self._run_block_gamut("\n%s\n" % self._uniform_outdent(body)[1])
-
-        # indent the body before placing inside the aside block
-        admonition = self._uniform_indent('%s\n%s\n\n%s\n' % (admonition_type, title, body), self.tab, False)
-        # wrap it in an aside
-        admonition = '<aside class="%s">\n%s</aside>' % (admonition_class, admonition)
-        # now indent the whole admonition back to where it started
-        return self._uniform_indent(admonition, lead_indent, False)
-
-    def _do_admonitions(self, text):
-        return self._admonitions_re.sub(self._do_admonitions_sub, text)
-
-    _strike_re = re.compile(r"~~(?=\S)(.+?)(?<=\S)~~", re.S)
-    def _do_strike(self, text):
-        text = self._strike_re.sub(r"<s>\1</s>", text)
-        return text
-
-    _underline_re = re.compile(r"(?<!<!)--(?!>)(?=\S)(.+?)(?<=\S)(?<!<!)--(?!>)", re.S)
-    def _do_underline(self, text):
-        text = self._underline_re.sub(r"<u>\1</u>", text)
-        return text
-
-    _tg_spoiler_re = re.compile(r"\|\|\s?(.+?)\s?\|\|", re.S)
-    def _do_tg_spoiler(self, text):
-        text = self._tg_spoiler_re.sub(r"<tg-spoiler>\1</tg-spoiler>", text)
-        return text
-
-    _strong_re = re.compile(r"(\*\*|__)(?=\S)(.+?[*_]*)(?<=\S)\1", re.S)
     _em_re = r"(\*|_)(?=\S)(.+?)(?<=\S)\1"
     _code_friendly_strong_re = re.compile(r"\*\*(?=\S)(.+?[*_]*)(?<=\S)\*\*", re.S)
     _code_friendly_em_re = r"\*(?=\S)(.+?)(?<=\S)\*"
->>>>>>> c18de169
+
+    @Stage.mark(Stage.ITALIC_AND_BOLD)
     def _do_italics_and_bold(self, text):
         if self.extras.get('middle-word-em', True) is False:
             code_friendly_em_re = r'(?<=\b)%s(?=\b)' % self._code_friendly_em_re
