--- conflicted
+++ resolved
@@ -2060,16 +2060,10 @@
                 """A function for use in a Pygments Formatter which
                 wraps in <code> tags.
                 """
-<<<<<<< HEAD
                 # class format following what we do for highlight-js
                 # eg: class="python language-python"
                 yield 0, f'<code class="{lang_class} language-{lang_class}">'
-                for tup in inner:
-                    yield tup
-=======
-                yield 0, "<code>"
                 yield from inner
->>>>>>> 1d373103
                 yield 0, "</code>"
 
             def _add_newline(self, inner):
