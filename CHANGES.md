--- conflicted
+++ resolved
@@ -15,13 +15,10 @@
 - [pull #455] Fix code block indentation in lists
 - [pull #434] Fix filter bypass leading to XSS (#362)
 - [pull #464] Fix html-classes extra not applying to code spans
-<<<<<<< HEAD
-- [pull #466] Add optional dependencies to `setup.py`
-=======
 - [pull #462] Fix pygments block matching
 - [pull #462] Fix pyshell blocks in blockquotes
 - [pull #463] Fix multilevel lists
->>>>>>> ac5e7b95
+- [pull #466] Add optional dependencies to `setup.py`
 
 
 ## python-markdown2 2.4.3
