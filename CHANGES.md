--- conflicted
+++ resolved
@@ -18,12 +18,9 @@
 - [pull #462] Fix pygments block matching
 - [pull #462] Fix pyshell blocks in blockquotes
 - [pull #463] Fix multilevel lists
-<<<<<<< HEAD
 - [pull #468] Remove `_uniform_outdent_limit` function
-=======
 - [pull #470] Add support for ordered lists that don't start at 1. (#469)
 - [pull #472] Fix `AssertionError` with lazy numbered lists (issue #471)
->>>>>>> 9083a343
 
 
 ## python-markdown2 2.4.3
