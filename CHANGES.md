--- conflicted
+++ resolved
@@ -5,13 +5,10 @@
 - [pull #590] Fix underscores within bold text getting emphasized (#589)
 - [pull #591] Add Alerts extra
 - [pull #595] Fix img alt text being processed as markdown (#594)
-<<<<<<< HEAD
 - [pull #598] Add `link-shortrefs` extra (#597)
-=======
 - [pull #600] Use urandom for SECRET_SALT
 - [pull #602] Fix XSS issue in safe mode (#601)
 - [pull #604] Fix XSS injection in image URLs (#603)
->>>>>>> 929d5057
 
 
 ## python-markdown2 2.5.0
