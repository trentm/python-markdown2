# python-markdown2 Changelog

## python-markdown2 2.4.13 (not yet released)

<<<<<<< HEAD
- [pull #560] Fix `markdown-in-html` not always splitting HTML tags into separate lines (#558)
=======
- [pull #559] Allow cuddled tables (#557)
>>>>>>> 844942a2


## python-markdown2 2.4.12

- [pull #547] Update `markdown-in-html` extra to handle markdown on same line as HTML (#546)
- [pull #550] Fix tables with trailing whitespace not being recognized (#549)
- [pull #545] Fix multiple instances of strong emphasis (`**`) in one line (#541)
- [pull #556] Fix incorrect parsing of links after square brackets (#552)

## python-markdown2 2.4.11

- [pull #524] Fix angles being escaped in style blocks (issue #523)
- [pull #527] Fix base64 images being corrupted in safe mode (issue #526)
- [pull #529] Add `breaks` extra with ability to hard break on backslashes (issue #525)
- [pull #532] Fix #493 persisting when `code-friendly` extra enabled
- [pull #535] Update `_slugify` to use utf-8 encoding (issue #534)
- [pull #536] Maintain order of appearance in footnotes
- [pull #538] Include HTML headers in TOC
- [pull #540] Add mechanism to prevent header ID counter resetting (issue #530)

## python-markdown2 2.4.10

- [pull #520] Allow more relative links in safe mode (issue #517)
- [pull #521] Always restore hashed HTML blocks (issue #185)
- [pull #522] Add `middle-word-em` extra


## python-markdown2 2.4.9

- [pull #500] Add `<thead>` tag to html-classes extra
- [pull #501] Fix link patterns extra matching against internal hashes
- [pull #502] Replace deprecated `optparse` with `argparse`
- [pull #506] Fix `_uniform_outdent` failing with empty strings (issue #505)
- [pull #509] Fix HTML elements not unhashing correctly (issue 508)
- [pull #511] Remove deprecated `imp` module (issue #510)
- [pull #512] Allow link patterns to be passed via extras dict
- [pull #513] Fix relative links not working in safe mode (issue #254)


## python-markdown2 2.4.8

- [pull #499] Fix images not being procesed correctly (#498)


## python-markdown2 2.4.7

- [pull #483] Fix hashing nested HTML blocks
- [pull #486] Fix backslash being unable to escape raw HTML tags
- [pull #482] Add support for telegram spoiler in extras
- [pull #485] mermaid support
- [pull #487] Fix escaping ampersands in hrefs
- [pull #490] Fix indented codeblocks inside fences (#489)
- [pull #490] Remove `code-color` extra


## python-markdown2 2.4.6

- [pull #477] Feature wavedrom support
- [pull #480] Fix mixing ordered and un-ordered lists combining into single list type


## python-markdown2 2.4.5

- [pull #466] Add optional dependencies to `setup.py`


## python-markdown2 2.4.4

- [pull #439] Fix TypeError if html-classes extra is None
- [pull #441] Remove Python2 support
- [pull #445] Replace `<strike>` with `<s>` in strike extra
- [pull #446] Fix link patterns extra applying within links
- [pull #443] create proper entry point
- [pull #449] Codespans inside link text issue344
- [pull #451] Underline and HTML comments
- [pull #453] Links with brackets
- [pull #454] Fix emacs local variable one-liners
- [pull #457] Example of the current mixed-paragraph mode behavior in lists
- [pull #455] Fix code block indentation in lists
- [pull #434] Fix filter bypass leading to XSS (#362)
- [pull #464] Fix html-classes extra not applying to code spans
- [pull #462] Fix pygments block matching
- [pull #462] Fix pyshell blocks in blockquotes
- [pull #463] Fix multilevel lists
- [pull #468] Remove `_uniform_outdent_limit` function
- [pull #470] Add support for ordered lists that don't start at 1. (#469)
- [pull #472] Fix `AssertionError` with lazy numbered lists (issue #471)
- [pull #475] Add `<ul>` and `<ol>` tags to html-classes extra (#352)
- [pull #473] XSS test and fix


## python-markdown2 2.4.3

- [pull #413] Fix meta indentation
- [pull #414] Fix code surrounded by blank lines inside blockquote fenced code blocks
- [pull #417] Fix inline code pipe symbol within tables (issue #399)
- [pull #418] Fix code block parsing error (issue #327)
- [pull #419] Fix hr block created when not supposed to (issue #400)
- [pull #421] Fix backslashes removed by adjacent code blocks (issues #369 and #412)
- [pull #420] Fix md5-* in resulting HTML when several code blocks follow one by one (issue #355)
- [pull #422] Fix excessive `<br>` tags in lists using break-on-newline extra (issue #394)
- [pull #424] Standardize key and value definitions for metadata extra (issue #423)
- [pull #427] Fix fenced code blocks breaking lists (issue #426)
- [pull #429] Fix catastrophic backtracking (Regex DoS) in pyshell blocks.
- [pull #431] Fix incorrect indentation of fenced code blocks within lists
- [pull #436] RST admonitions
- [pull #430] Improve error message if link_patterns forgotten
- [pull #437] fix compatibility with pygments 2.12


## python-markdown2 2.4.2

- [pull #408] Fix for fenced code blocks issue #396
- [pull #410] Be more strict on auto linking urls, RE DOS fix


## python-markdown2 2.4.1

- [pull #389] Tables extra: allow whitespace at the end of the underline row
- [pull #392] Pyshell extra: enable syntax highlighting if `fenced-code-blocks` is loaded.
- [pull #402] Regex DOS bandaid fix


## python-markdown2 2.4.0

- [pull #377] Fixed bug breaking strings elements in metadata lists
- [pull #380] When rendering fenced code blocks, also add the `language-LANG` class
- [pull #387] Regex DoS fixes


## python-markdown2 2.3.10

- [pull #356] Don't merge sequential quotes into a single blockquote
- [pull #357] use style=text-align for table alignment
- [pull #360] introduce underline extra
- [pull #368] Support for structured and nested values in metadata
- [pull #371] add noopener to external links


## python-markdown2 2.3.9

- [pull #335] Added header support for wiki tables
- [pull #336] Reset _toc when convert is run
- [pull #353] XSS fix
- [pull #350] XSS fix


## python-markdown2 2.3.8

- [pull #317] Temporary fix to issue #150
- [pull #319] Stop XML escaping the body of a link
- [pull #322] Don't auto link patterns surrounded by triple quotes
- [pull #324] Add class configurability to the enclosing tag
- [pull #328] Accept [X] as marked task


## python-markdown2 2.3.7

- [pull #306] Drop support for legacy Python versions
- [pull #307] Fix syntax highlighting test cases that depend on Pygments output
- [pull #308] Add support for Python 3.7
- [pull #304] Add Wheel package support
- [pull #312] Fix toc_depth initialization regression
- [pull #315] XSS fix


## python-markdown2 2.3.6

- [pull #282] Add TOC depth option
- [pull #283] Fix to add TOC html to output via CLI
- [pull #284] Do not remove anchors in safe_mode
- [pull #288] fixing cuddled-lists with a single list item
- [pull #292] Fix Wrong rendering of last list element
- [pull #295] link-patterns fix
- [pull #300] Replace a deprecated method
- [pull #301] DeprecationWarning: invalid escape sequence
- [pull #302] Fix "make test" in Python 3
- [pull #303] Fix CVE-2018-5773


## python-markdown2 2.3.5

- [pull #238] Fenced code blocks lang with leading space
- [pull #260] Search for items only within metadata header
- [pull #264] highlightjs language class support
- [pull #265] FIPS compliance
- [pull #274] Fix for double amp replacement inside link title


## python-markdown2 2.3.4

- [pull #243] task list extra visual changes
- [pull #245] Don't let "target-blank-lines" break footnotes
- [pull #247] Translatable footnote titles
- [pull #252] Add pipe escaping in table extension


## python-markdown2 2.3.3

- [pull #236] Fix for safe_mode links regression
- [pull #235] Fix for overgreedy regex in metadata
- [pull #237] Fix for header-ids extra non-alpha character issue


## python-markdown2 2.3.2

- [pull #204] toc extra Python 3 error
- [pull #207] Performance improvements
- [pull #210] Leading paragraph with fenced code blocks
- [pull #212] Target blank links extra
- [pull #215] Optional metadata fences
- [pull #218] Github style task list
- [pull #220] Numbering extra
- [pull #224] Metadata in blocks
- [pull #230] safe_mode changes


## python-markdown2 2.3.1

- [pull #131] Markdown "spoiler" extra
- [pull #170] html-classes support for table tags
- [pull #190] "strike" extra
- [pull #201] Allow empty table cells


## python-markdown2 2.3.0

- New "tables" extra for table syntax that matches GFM
  <https://help.github.com/articles/github-flavored-markdown#tables> and
  PHP-Markdown Extra <https://michelf.ca/projects/php-markdown/extra/#table>.
  For example:

        | Header 1 | *Header* 2 |
        | -------- | -------- |
        | `Cell 1` | [Cell 2](http://example.com) link |
        | Cell 3   | **Cell 4** |

  See <https://github.com/trentm/python-markdown2/blob/master/test/tm-cases/tables.text>
  for examples and edge cases.

  If you have documents using the 'wiki-tables' syntax and want to convert to the
  'tables' syntax, there is a script to help with that here:
  <https://github.com/trentm/python-markdown2/blob/master/tools/wiki-tables-to-tables.py>


## python-markdown2 2.2.3

- [issue #165] Fix an edge case in list parsing.


## python-markdown2 2.2.2

- [pull #156] Footnotes XML compatibility.
- [pull #157] Horizontal rule minimum length.
- [pull #162] Fix escaping fenced code block with safe mode
- [pull #163] Fix code highlight with safe mode


## python-markdown2 2.2.1

- [issue #142 pull #141] Fix parentheses and spaces in urls.
- [issue #88 issue #95 pull #145] Fix code blocks in code blocks with syntax highlighting.
- [issue #113 issue #127 via pull #144] Fix fenced-code-blocks html and code output.
- [pull #133] Unify the -/= and ## style headers and fix TOC order
- [pull #146] tag-friendly extra to require that atx headers have a space after #


## python-markdown2 2.2.0

- [issue #135] Fix fenced code blocks odd rendering.
- [pull #138] specify shell in Makefile
- [pull #130] break-on-newline extra
- [pull #140] Allow html-classes for img
- [pull #122] Allow parentheses in urls


## python-markdown2 2.1.0

- ["nofollow" extra, issue #74, pull #104] Add `rel="nofollow"` support
  (mostly by https://github.com/cdman):

        $ echo '[link](http://example)' | markdown2 -x nofollow
        <p><a rel="nofollow" href="http://example">link</a></p>

   Limitation: This *can* add a duplicate 'rel' attribute to raw HTML links
   in the input.

## python-markdown2 2.0.1

- ["toc" extra] Unescape Markdown special chars in TOC entries. See
  <https://github.com/trentm/restdown/issues/15>.

- Now 'tox' testing support (by github.com/msabramo):

        [sudo] pip install tox
        tox

  confirming that markdown2 works with jython (not sure which version) and
  pypy!  Also added pypy to travis-ci testing
  (http://travis-ci.org/#!/trentm/python-markdown2).


## python-markdown2 2.0.0

- [issue #90] Add a `Markdown.preprocess(text) -> text` hook for subclasses.
  This is a match for the `Markdown.postprocess(text) -> text` hook added in
  an earlier version. (by @joestump).

- [issue #90, backward incompatible change] Require a space between the '#'
  and a text for a title. I.e.:

        # This still works

        #This doesn't work

        ##Nor this

  This keeps comments, hash tags, and ticket numbers at the beginning of the
  line from turning into an h1. (by @joestump)

  This is a backward incompatible change, however small, hence the version
  change to 2.0.0.


## python-markdown2 1.4.2

- [issue #84, issue #87] Fix problems with fenced-code-blocks getting
  double-processed.


## python-markdown2 1.4.1

- [issue #67] Fix an sub-`ul` inside a `ol` not working with an indent less
  than 4 spaces.

- Fix code blocks and fenced-code-blocks to work with a single leading newline
  at the start of the input.

- [issue #86, 'fenced-code-blocks' extra] Fix fenced code blocks not being
  parsed out before other syntax elements, like headers.

- [issue #83, 'fenced-code-blocks' and 'code-color' extras] Allow 'cssclass'
  code coloring option (passed to pygments) to be overridden (by
  https://github.com/kaishaku). E.g.:

        import markdown2
        html = markdown2.markdown(text,
            extras={'fenced-code-blocks': {'cssclass': 'mycode'}})


## python-markdown2 1.4.0

- [issue #64] Python 3 support! markdown2.py supports Python 2 and 3 in the
  same file without requiring install-time 2to3 transformation.


## python-markdown2 1.3.1

- [issue #80] Jython 2.2.1 support fix (by github.com/clach04)


## python-markdown2 1.3.0

- Deprecate `code-color` extra. Use the `fenced-code-block` extra and
  its cleaner mechanism for specifying the language, instead. This extra
  will be removed in v2.0 or so.

- New `fenced-code-blocks` extra. It allows a code block to not have to be
  indented by fencing it with '```' on a line before and after. Based on
  [GFM](<http://github.github.com/github-flavored-markdown/).

        Some code:

        ```
        print "hi"
        ```

  It includes support for code syntax highlighting as per GFM. This requires
  the `pygments` Python module to be on the pythonpath.

        ```python
        if True:
            print "hi"
        ```


## python-markdown2 1.2.0

- [issue #78, issue #77] Add "metadata" extra (github.com/slomo).


## python-markdown2 1.1.1

- Drop "Makefile.py" (a `mk` thing) and simplify to "Makefile".


## python-markdown2 1.1.0

- [issue #76] Ensure "smarty-pants" extra doesn't destroy image links
  and links with title text.

- [issue #72] Support reading from stdin for command line tool like any
  well-behaved unix tool, e.g.:

      $ echo '*hi*' | markdown2
      <p><em>hi</em></p>

  Thanks Ryan!

- Drop this "1.0.1.*" version silliness. The idea *was* that the first three
  numbers tracked the Markdown.pl on which markdown2.py was originally based.
  I don't believe Markdown.pl really gets releases anymore tho, so pointless.


## python-markdown2 1.0.1.19

- [Issue 66] Add "wiki-tables" extra for Google Code Wiki-style tables.
  See <http://code.google.com/p/support/wiki/WikiSyntax#Tables>.


## python-markdown2 1.0.1.18

- [Issue 57] Add html5 block tags (article, section, aside, et al; see
  "_html5tags" variable) to Markdown literal HTML block tag handling. Thanks
  Tim Gray!

- [Issue 56] Fix `setup.py install`.

- [Issue 54] Fix escaping of link title attributes. Thanks FND!

- Tweak list matching to NOT make a ul for something like this:

        - - - - - hi there

  Before this change this would be a silly 5-deep nested li. See
  "not_quite_a_list" test case.

- [Issue 52] Fix potential pathologically slow matching for `<hr>` markdown
  ("slow_hr" test case).

- Add a `Markdown.postprocess(text) -> text` hook that is called near the end
  of markdown conversion. By default this does no transformation. It is called
  just before unescaping of special characters and unhashing of literal HTML
  blocks.

- ["header-ids" and "toc" extras] Add "n" argument to
  `Markdown.header_id_from_text` hook. This allows a subclass using this hook
  to differentiate the header id based on the hN number (e.g. h1 diff that
  h2). Also allow a `None` return value to not add an id to that header (and
  exclude that header from the TOC).

  Note: If you used this hook, this is an incompatible change to the call
  signature.

- Add a "markdown-in-html" extra similar to (but limited)
  <http://michelf.com/projects/php-markdown/extra/#markdown-attr>. I.e. this:

        <div markdown="1">
        Yo **yo**!
        </div>

  becomes:

        <div>

        Yo <strong>yo</strong>!

        </div>

- [Issue 39] Test case fix for pygments 1.3.1 from thomas.moschny.

- [Issue 42] Add "smarty-pants" extra for transforming plain ASCII
  punctuation characters into smart typographic punctuation HTML entities.
  Inspiration: <http://daringfireball.net/projects/smartypants/>
  Implementation by Nikhil Chelliah. Also add `\'` and `\"` escape sequences
  for forcing dumb quotes when this extra is in use.

- Guard against using `True` instead of `None` as follows
  `markdown(..., extras={'header-ids': True})`. `None` is wanted, but `True`
  is commonly (at least I did it twice) used.


## python-markdown2 1.0.1.17

- [Issue 36] Fix "cuddled-lists" extra handling for an
  looks-like-a-cuddled-list-but-is-indented block. See the
  "test/tm-cases/cuddled_list_indented.text" test case.

- Experimental new "toc" extra. The returned string from conversion will have
  a `toc_html` attribute.

- New "header-ids" extra that will add an `id` attribute to headers:

        # My First Section

  will become:

        <h1 id="my-first-section">My First Section</h1>

  An argument can be give for the extra, which will be used as a prefix for
  the ids:

        $ cat foo.txt
        # hi there
        $ python markdown2.py foo.txt
        <h1>hi there</h1>
        $ python markdown2.py foo.txt -x header-ids
        <h1 id="hi-there">hi there</h1>
        $ python markdown2.py foo.txt -x header-ids=prefix
        <h1 id="prefix-hi-there">hi there</h1>

- Preliminary support for "html-classes" extra: takes a dict mapping HTML tag
  to the string value to use for a "class" attribute for that emitted tag.
  Currently just supports "pre" and "code" for code *blocks*.


## python-markdown2 1.0.1.16

- [Issue 33] Implement a "cuddled-lists" extra that allows:

        I did these things:
        * bullet1
        * bullet2
        * bullet3

  to be converted to:

        <p>I did these things:</p>

        <ul>
        <li>bullet1</li>
        <li>bullet2</li>
        <li>bullet3</li>
        </ul>


## python-markdown2 1.0.1.15

- [Issue 30] Fix a possible XSS via JavaScript injection in a carefully
  crafted image reference (usage of double-quotes in the URL).

## python-markdown2 1.0.1.14

- [Issue 29] Fix security hole in the md5-hashing scheme for handling HTML
  chunks during processing.
- [Issue 27] Fix problem with underscores in footnotes content (with
  "footnotes" extra).

## python-markdown2 1.0.1.13

- [Issue 24] Set really long sentinel for max-length of link text to avoid
  problems with reasonably long ones.
- [Issue 26] Complete the fix for this issue. Before this change the
  randomized obscuring of 'mailto:' link letters would sometimes result
  in emails with underscores getting misinterpreted as for italics.

## python-markdown2 1.0.1.12

- [Issue 26] Fix bug where email auto linking wouldn't work for emails with
  underscores. E.g. `Mail me: <foo_bar@example.com>` wouldn't work.
- Update MANIFEST.in to ensure bin/markdown2 gets included in sdist.
- [Issue 23] Add support for passing options to pygments for the "code-color"
  extra. For example:

        >>> markdown("...", extras={'code-color': {"noclasses": True}})

  This `formatter_opts` dict is passed to the pygments HtmlCodeFormatter.
  Patch from 'svetlyak.40wt'.
- [Issue 21] Escape naked '>' characters, as is already done for '&' and '<'
  characters. Note that other markdown implementations (both Perl and PHP) do
  *not* do this. This results in differing output with two 3rd-party tests:
  "php-markdown-cases/Backslash escapes.text" and "markdowntest-cases/Amps
  and angle encoding.tags".
- "link-patterns" extra: Add support for the href replacement being a
  callable, e.g.:

        >>> link_patterns = [
        ...     (re.compile("PEP\s+(\d+)", re.I),
        ...      lambda m: "http://www.python.org/dev/peps/pep-%04d/" % int(m.group(1))),
        ... ]
        >>> markdown2.markdown("Here is PEP 42.", extras=["link-patterns"],
        ...     link_patterns=link_patterns)
        u'<p>Here is <a href="http://www.python.org/dev/peps/pep-0042/">PEP 42</a>.</p>\n'

## python-markdown2 1.0.1.11

- Fix syntax_color test for the latest Pygments.
- [Issue 20] Can't assume that `sys.argv` is defined at top-level code --
  e.g. when used at a PostreSQL stored procedure. Fix that.

## python-markdown2 1.0.1.10

- Fix sys.path manipulation in setup.py so `easy_install markdown2-*.tar.gz`
  works. (Henry Precheur pointed out the problem.)
- "bin/markdown2" is now a stub runner script rather than a symlink to
  "lib/markdown2.py". The symlink was a problem for sdist: tar makes it a
  copy.
- Added 'xml' extra: passes *one-liner* XML processing instructions and
  namespaced XML tags without wrapping in a `<p>` -- i.e. treats them as a HTML
  block tag.

## python-markdown2 1.0.1.9

- Fix bug in processing text with two HTML comments, where the first comment
  is cuddled to other content. See "test/tm-cases/two_comments.text". Noted
  by Wolfgang Machert.
- Revert change in v1.0.1.6 passing XML processing instructions and one-liner
  tags. This changed caused some bugs. Similar XML processing support will
  make it back via an "xml" extra.

## python-markdown2 1.0.1.8

- License note updates to facilitate Thomas Moschny building a package for
  Fedora Core Linux. No functional change.

## python-markdown2 1.0.1.7

- Add a proper setup.py and release to pypi:
  http://pypi.python.org/pypi/markdown2/
- Move markdown2.py module to a lib subdir. This allows one to put the "lib"
  dir of a source checkout (e.g. via an svn:externals) on ones Python Path
  without have the .py files at the top-level getting in the way.

## python-markdown2 1.0.1.6

- Fix Python 2.6 deprecation warning about the `md5` module.
- Pass XML processing instructions and one-liner tags. For example:

        <?blah ...?>
        <xi:include xmlns:xi="..." />

  Limitations: they must be on one line. Test: pi_and_xinclude.
  Suggested by Wolfgang Machert.

## python-markdown2 1.0.1.5

- Add ability for 'extras' to have arguments. Internally the 'extras'
  attribute of the Markdown class is a dict (it was a set).
- Add "demote-headers" extra that will demote the markdown for, e.g., an h1
  to h2-6 by the number of the demote-headers argument.

        >>> markdown('# this would be an h1', extras={'demote-headers': 2})
        u'<h3>this would be an h1</h3>\n'

  This can be useful for user-supplied Markdown content for a sub-section of
  a page.

## python-markdown2 1.0.1.4

- [Issue 18] Allow spaces in the URL for link definitions.
- [Issue 15] Fix some edge cases with backslash-escapes.
- Fix this error that broken command-line usage:

        NameError: global name 'use_file_vars' is not defined

- Add "pyshell" extra for auto-codeblock'ing Python interactive shell
  sessions even if they weren't properly indented by the tab width.

## python-markdown2 1.0.1.3

- Make the use of the `-*- markdown-extras: ... -*-` emacs-style files
  variable to set "extras" **off** be default. It can be turned on via
  `--use-file-vars` on the command line and `use_file_vars=True` via the
  module interface.
- [Issue 3] Drop the code-color extra hack added *for* issue3 that was
  causing the a unicode error with unicode in a code-colored block,
  <http://code.google.com/p/python-markdown2/issues/detail?id=3#c8>

## python-markdown2 1.0.1.2

- [Issue 8] Alleviate some of the incompat of the last change by allowing (at
  the Python module level) the usage of `safe_mode=True` to mean what it used
  to -- i.e. "replace" safe mode.
- [Issue 8, **incompatible change**] The "-s|--safe" command line option and
  the equivalent "safe_mode" option has changed semantics to be a string
  instead of a boolean. Legal values of the string are "replace" (the old
  behaviour: literal HTML is replaced with "[HTML_REMOVED]") and "escape"
  (meta chars in literal HTML is escaped).
- [Issue 11] Process markup in footnote definition bodies.
- Add support for `-*- markdown-extras: ... -*-` emacs-style files variables
  (typically in an XML comment) to set "extras" for the markdown conversion.
- [Issue 6] Fix problem with footnotes if the reference string had uppercase
  letters.

## python-markdown2 1.0.1.1

- [Issue 3] Fix conversion of unicode strings.
- Make the "safe_mode" replacement test overridable via subclassing: change
  `Markdown.html_removed_text`.
- [Issue 2] Fix problems with "safe_mode" removing generated HTML, instead of
  just raw HTML in the text.
- Add "-s|--safe" command-line option to set "safe_mode" conversion
  boolean. This option is mainly for compat with markdown.py.
- Add "link-patterns" extra: allows one to specify a list of regexes that
  should be automatically made into links. For example, one can define a
  mapping for things like "Mozilla Bug 1234":

        regex:  mozilla\s+bug\s+(\d+)
        href:   http://bugzilla.mozilla.org/show_bug.cgi?id=\1

  See <https://github.com/trentm/python-markdown2/wiki/Extras> for details.
- Add a "MarkdownWithExtras" class that enables all extras (except
  "code-friendly"):

        >>> import markdown2
        >>> converter = markdown2.MarkdownWithExtras()
        >>> converter.convert('...TEXT...')
        ...HTML...

- [Issue 1] Added "code-color" extra: pygments-based (TODO: link) syntax
  coloring of code blocks. Requires the pygments Python library on sys.path.
  See <https://github.com/trentm/python-markdown2/wiki/Extras> for details.
- [Issue 1] Added "footnotes" extra: adds support for footnotes syntax. See
  <https://github.com/trentm/python-markdown2/wiki/Extras> for details.

## python-markdown2 1.0.1.0

- Added "code-friendly" extra: disables the use of leading and trailing `_`
  and `__` for emphasis and strong. These can easily get in the way when
  writing docs about source code with variable_list_this and when one is not
  careful about quoting.
- Full basic Markdown syntax.


(Started maintaining this log 15 Oct 2007. At that point there had been no
releases of python-markdown2.)<|MERGE_RESOLUTION|>--- conflicted
+++ resolved
@@ -2,11 +2,8 @@
 
 ## python-markdown2 2.4.13 (not yet released)
 
-<<<<<<< HEAD
+- [pull #559] Allow cuddled tables (#557)
 - [pull #560] Fix `markdown-in-html` not always splitting HTML tags into separate lines (#558)
-=======
-- [pull #559] Allow cuddled tables (#557)
->>>>>>> 844942a2
 
 
 ## python-markdown2 2.4.12
