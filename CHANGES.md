# python-markdown2 Changelog

## python-markdown2 2.4.4 (not yet released)

- [pull #439] Fix TypeError if html-classes extra is None
- [pull #441] Remove Python2 support
- [pull #445] Replace `<strike>` with `<s>` in strike extra
- [pull #446] Fix link patterns extra applying within links
- [pull #443] create proper entry point
- [pull #449] Codespans inside link text issue344
- [pull #451] Underline and HTML comments
- [pull #453] Links with brackets
- [pull #454] Fix emacs local variable one-liners
- [pull #457] Example of the current mixed-paragraph mode behavior in lists
- [pull #455] Fix code block indentation in lists
- [pull #434] Fix filter bypass leading to XSS (#362)
- [pull #464] Fix html-classes extra not applying to code spans
<<<<<<< HEAD
- [pull #462] Fix pygments block matching
- [pull #462] Fix pyshell blocks in blockquotes
=======
- [pull #463] Fix multilevel lists
>>>>>>> 3dcc7fe0


## python-markdown2 2.4.3

- [pull #413] Fix meta indentation
- [pull #414] Fix code surrounded by blank lines inside blockquote fenced code blocks
- [pull #417] Fix inline code pipe symbol within tables (issue #399)
- [pull #418] Fix code block parsing error (issue #327)
- [pull #419] Fix hr block created when not supposed to (issue #400)
- [pull #421] Fix backslashes removed by adjacent code blocks (issues #369 and #412)
- [pull #420] Fix md5-* in resulting HTML when several code blocks follow one by one (issue #355)
- [pull #422] Fix excessive `<br>` tags in lists using break-on-newline extra (issue #394)
- [pull #424] Standardize key and value definitions for metadata extra (issue #423)
- [pull #427] Fix fenced code blocks breaking lists (issue #426)
- [pull #429] Fix catastrophic backtracking (Regex DoS) in pyshell blocks.
- [pull #431] Fix incorrect indentation of fenced code blocks within lists
- [pull #436] RST admonitions
- [pull #430] Improve error message if link_patterns forgotten
- [pull #437] fix compatibility with pygments 2.12


## python-markdown2 2.4.2

- [pull #408] Fix for fenced code blocks issue #396
- [pull #410] Be more strict on auto linking urls, RE DOS fix


## python-markdown2 2.4.1

- [pull #389] Tables extra: allow whitespace at the end of the underline row
- [pull #392] Pyshell extra: enable syntax highlighting if `fenced-code-blocks` is loaded.
- [pull #402] Regex DOS bandaid fix


## python-markdown2 2.4.0

- [pull #377] Fixed bug breaking strings elements in metadata lists
- [pull #380] When rendering fenced code blocks, also add the `language-LANG` class
- [pull #387] Regex DoS fixes


## python-markdown2 2.3.10

- [pull #356] Don't merge sequential quotes into a single blockquote
- [pull #357] use style=text-align for table alignment
- [pull #360] introduce underline extra
- [pull #368] Support for structured and nested values in metadata
- [pull #371] add noopener to external links


## python-markdown2 2.3.9

- [pull #335] Added header support for wiki tables
- [pull #336] Reset _toc when convert is run
- [pull #353] XSS fix
- [pull #350] XSS fix


## python-markdown2 2.3.8

- [pull #317] Temporary fix to issue #150
- [pull #319] Stop XML escaping the body of a link
- [pull #322] Don't auto link patterns surrounded by triple quotes
- [pull #324] Add class configurability to the enclosing tag
- [pull #328] Accept [X] as marked task


## python-markdown2 2.3.7

- [pull #306] Drop support for legacy Python versions
- [pull #307] Fix syntax highlighting test cases that depend on Pygments output
- [pull #308] Add support for Python 3.7
- [pull #304] Add Wheel package support
- [pull #312] Fix toc_depth initialization regression
- [pull #315] XSS fix


## python-markdown2 2.3.6

- [pull #282] Add TOC depth option
- [pull #283] Fix to add TOC html to output via CLI
- [pull #284] Do not remove anchors in safe_mode
- [pull #288] fixing cuddled-lists with a single list item
- [pull #292] Fix Wrong rendering of last list element
- [pull #295] link-patterns fix
- [pull #300] Replace a deprecated method
- [pull #301] DeprecationWarning: invalid escape sequence
- [pull #302] Fix "make test" in Python 3
- [pull #303] Fix CVE-2018-5773


## python-markdown2 2.3.5

- [pull #238] Fenced code blocks lang with leading space
- [pull #260] Search for items only within metadata header
- [pull #264] highlightjs language class support
- [pull #265] FIPS compliance
- [pull #274] Fix for double amp replacement inside link title


## python-markdown2 2.3.4

- [pull #243] task list extra visual changes
- [pull #245] Don't let "target-blank-lines" break footnotes
- [pull #247] Translatable footnote titles
- [pull #252] Add pipe escaping in table extension


## python-markdown2 2.3.3

- [pull #236] Fix for safe_mode links regression
- [pull #235] Fix for overgreedy regex in metadata
- [pull #237] Fix for header-ids extra non-alpha character issue


## python-markdown2 2.3.2

- [pull #204] toc extra Python 3 error
- [pull #207] Performance improvements
- [pull #210] Leading paragraph with fenced code blocks
- [pull #212] Target blank links extra
- [pull #215] Optional metadata fences
- [pull #218] Github style task list
- [pull #220] Numbering extra
- [pull #224] Metadata in blocks
- [pull #230] safe_mode changes


## python-markdown2 2.3.1

- [pull #131] Markdown "spoiler" extra
- [pull #170] html-classes support for table tags
- [pull #190] "strike" extra
- [pull #201] Allow empty table cells


## python-markdown2 2.3.0

- New "tables" extra for table syntax that matches GFM
  <https://help.github.com/articles/github-flavored-markdown#tables> and
  PHP-Markdown Extra <https://michelf.ca/projects/php-markdown/extra/#table>.
  For example:

        | Header 1 | *Header* 2 |
        | -------- | -------- |
        | `Cell 1` | [Cell 2](http://example.com) link |
        | Cell 3   | **Cell 4** |

  See <https://github.com/trentm/python-markdown2/blob/master/test/tm-cases/tables.text>
  for examples and edge cases.

  If you have documents using the 'wiki-tables' syntax and want to convert to the
  'tables' syntax, there is a script to help with that here:
  <https://github.com/trentm/python-markdown2/blob/master/tools/wiki-tables-to-tables.py>


## python-markdown2 2.2.3

- [issue #165] Fix an edge case in list parsing.


## python-markdown2 2.2.2

- [pull #156] Footnotes XML compatibility.
- [pull #157] Horizontal rule minimum length.
- [pull #162] Fix escaping fenced code block with safe mode
- [pull #163] Fix code highlight with safe mode


## python-markdown2 2.2.1

- [issue #142 pull #141] Fix parentheses and spaces in urls.
- [issue #88 issue #95 pull #145] Fix code blocks in code blocks with syntax highlighting.
- [issue #113 issue #127 via pull #144] Fix fenced-code-blocks html and code output.
- [pull #133] Unify the -/= and ## style headers and fix TOC order
- [pull #146] tag-friendly extra to require that atx headers have a space after #


## python-markdown2 2.2.0

- [issue #135] Fix fenced code blocks odd rendering.
- [pull #138] specify shell in Makefile
- [pull #130] break-on-newline extra
- [pull #140] Allow html-classes for img
- [pull #122] Allow parentheses in urls


## python-markdown2 2.1.0

- ["nofollow" extra, issue #74, pull #104] Add `rel="nofollow"` support
  (mostly by https://github.com/cdman):

        $ echo '[link](http://example)' | markdown2 -x nofollow
        <p><a rel="nofollow" href="http://example">link</a></p>

   Limitation: This *can* add a duplicate 'rel' attribute to raw HTML links
   in the input.

## python-markdown2 2.0.1

- ["toc" extra] Unescape Markdown special chars in TOC entries. See
  <https://github.com/trentm/restdown/issues/15>.

- Now 'tox' testing support (by github.com/msabramo):

        [sudo] pip install tox
        tox

  confirming that markdown2 works with jython (not sure which version) and
  pypy!  Also added pypy to travis-ci testing
  (http://travis-ci.org/#!/trentm/python-markdown2).


## python-markdown2 2.0.0

- [issue #90] Add a `Markdown.preprocess(text) -> text` hook for subclasses.
  This is a match for the `Markdown.postprocess(text) -> text` hook added in
  an earlier version. (by @joestump).

- [issue #90, backward incompatible change] Require a space between the '#'
  and a text for a title. I.e.:

        # This still works

        #This doesn't work

        ##Nor this

  This keeps comments, hash tags, and ticket numbers at the beginning of the
  line from turning into an h1. (by @joestump)

  This is a backward incompatible change, however small, hence the version
  change to 2.0.0.


## python-markdown2 1.4.2

- [issue #84, issue #87] Fix problems with fenced-code-blocks getting
  double-processed.


## python-markdown2 1.4.1

- [issue #67] Fix an sub-`ul` inside a `ol` not working with an indent less
  than 4 spaces.

- Fix code blocks and fenced-code-blocks to work with a single leading newline
  at the start of the input.

- [issue #86, 'fenced-code-blocks' extra] Fix fenced code blocks not being
  parsed out before other syntax elements, like headers.

- [issue #83, 'fenced-code-blocks' and 'code-color' extras] Allow 'cssclass'
  code coloring option (passed to pygments) to be overridden (by
  https://github.com/kaishaku). E.g.:

        import markdown2
        html = markdown2.markdown(text,
            extras={'fenced-code-blocks': {'cssclass': 'mycode'}})


## python-markdown2 1.4.0

- [issue #64] Python 3 support! markdown2.py supports Python 2 and 3 in the
  same file without requiring install-time 2to3 transformation.


## python-markdown2 1.3.1

- [issue #80] Jython 2.2.1 support fix (by github.com/clach04)


## python-markdown2 1.3.0

- Deprecate `code-color` extra. Use the `fenced-code-block` extra and
  its cleaner mechanism for specifying the language, instead. This extra
  will be removed in v2.0 or so.

- New `fenced-code-blocks` extra. It allows a code block to not have to be
  indented by fencing it with '```' on a line before and after. Based on
  [GFM](<http://github.github.com/github-flavored-markdown/).

        Some code:

        ```
        print "hi"
        ```

  It includes support for code syntax highlighting as per GFM. This requires
  the `pygments` Python module to be on the pythonpath.

        ```python
        if True:
            print "hi"
        ```


## python-markdown2 1.2.0

- [issue #78, issue #77] Add "metadata" extra (github.com/slomo).


## python-markdown2 1.1.1

- Drop "Makefile.py" (a `mk` thing) and simplify to "Makefile".


## python-markdown2 1.1.0

- [issue #76] Ensure "smarty-pants" extra doesn't destroy image links
  and links with title text.

- [issue #72] Support reading from stdin for command line tool like any
  well-behaved unix tool, e.g.:

      $ echo '*hi*' | markdown2
      <p><em>hi</em></p>

  Thanks Ryan!

- Drop this "1.0.1.*" version silliness. The idea *was* that the first three
  numbers tracked the Markdown.pl on which markdown2.py was originally based.
  I don't believe Markdown.pl really gets releases anymore tho, so pointless.


## python-markdown2 1.0.1.19

- [Issue 66] Add "wiki-tables" extra for Google Code Wiki-style tables.
  See <http://code.google.com/p/support/wiki/WikiSyntax#Tables>.


## python-markdown2 1.0.1.18

- [Issue 57] Add html5 block tags (article, section, aside, et al; see
  "_html5tags" variable) to Markdown literal HTML block tag handling. Thanks
  Tim Gray!

- [Issue 56] Fix `setup.py install`.

- [Issue 54] Fix escaping of link title attributes. Thanks FND!

- Tweak list matching to NOT make a ul for something like this:

        - - - - - hi there

  Before this change this would be a silly 5-deep nested li. See
  "not_quite_a_list" test case.

- [Issue 52] Fix potential pathologically slow matching for `<hr>` markdown
  ("slow_hr" test case).

- Add a `Markdown.postprocess(text) -> text` hook that is called near the end
  of markdown conversion. By default this does no transformation. It is called
  just before unescaping of special characters and unhashing of literal HTML
  blocks.

- ["header-ids" and "toc" extras] Add "n" argument to
  `Markdown.header_id_from_text` hook. This allows a subclass using this hook
  to differentiate the header id based on the hN number (e.g. h1 diff that
  h2). Also allow a `None` return value to not add an id to that header (and
  exclude that header from the TOC).

  Note: If you used this hook, this is an incompatible change to the call
  signature.

- Add a "markdown-in-html" extra similar to (but limited)
  <http://michelf.com/projects/php-markdown/extra/#markdown-attr>. I.e. this:

        <div markdown="1">
        Yo **yo**!
        </div>

  becomes:

        <div>

        Yo <strong>yo</strong>!

        </div>

- [Issue 39] Test case fix for pygments 1.3.1 from thomas.moschny.

- [Issue 42] Add "smarty-pants" extra for transforming plain ASCII
  punctuation characters into smart typographic punctuation HTML entities.
  Inspiration: <http://daringfireball.net/projects/smartypants/>
  Implementation by Nikhil Chelliah. Also add `\'` and `\"` escape sequences
  for forcing dumb quotes when this extra is in use.

- Guard against using `True` instead of `None` as follows
  `markdown(..., extras={'header-ids': True})`. `None` is wanted, but `True`
  is commonly (at least I did it twice) used.


## python-markdown2 1.0.1.17

- [Issue 36] Fix "cuddled-lists" extra handling for an
  looks-like-a-cuddled-list-but-is-indented block. See the
  "test/tm-cases/cuddled_list_indented.text" test case.

- Experimental new "toc" extra. The returned string from conversion will have
  a `toc_html` attribute.

- New "header-ids" extra that will add an `id` attribute to headers:

        # My First Section

  will become:

        <h1 id="my-first-section">My First Section</h1>

  An argument can be give for the extra, which will be used as a prefix for
  the ids:

        $ cat foo.txt
        # hi there
        $ python markdown2.py foo.txt
        <h1>hi there</h1>
        $ python markdown2.py foo.txt -x header-ids
        <h1 id="hi-there">hi there</h1>
        $ python markdown2.py foo.txt -x header-ids=prefix
        <h1 id="prefix-hi-there">hi there</h1>

- Preliminary support for "html-classes" extra: takes a dict mapping HTML tag
  to the string value to use for a "class" attribute for that emitted tag.
  Currently just supports "pre" and "code" for code *blocks*.


## python-markdown2 1.0.1.16

- [Issue 33] Implement a "cuddled-lists" extra that allows:

        I did these things:
        * bullet1
        * bullet2
        * bullet3

  to be converted to:

        <p>I did these things:</p>

        <ul>
        <li>bullet1</li>
        <li>bullet2</li>
        <li>bullet3</li>
        </ul>


## python-markdown2 1.0.1.15

- [Issue 30] Fix a possible XSS via JavaScript injection in a carefully
  crafted image reference (usage of double-quotes in the URL).

## python-markdown2 1.0.1.14

- [Issue 29] Fix security hole in the md5-hashing scheme for handling HTML
  chunks during processing.
- [Issue 27] Fix problem with underscores in footnotes content (with
  "footnotes" extra).

## python-markdown2 1.0.1.13

- [Issue 24] Set really long sentinel for max-length of link text to avoid
  problems with reasonably long ones.
- [Issue 26] Complete the fix for this issue. Before this change the
  randomized obscuring of 'mailto:' link letters would sometimes result
  in emails with underscores getting misinterpreted as for italics.

## python-markdown2 1.0.1.12

- [Issue 26] Fix bug where email auto linking wouldn't work for emails with
  underscores. E.g. `Mail me: <foo_bar@example.com>` wouldn't work.
- Update MANIFEST.in to ensure bin/markdown2 gets included in sdist.
- [Issue 23] Add support for passing options to pygments for the "code-color"
  extra. For example:

        >>> markdown("...", extras={'code-color': {"noclasses": True}})

  This `formatter_opts` dict is passed to the pygments HtmlCodeFormatter.
  Patch from 'svetlyak.40wt'.
- [Issue 21] Escape naked '>' characters, as is already done for '&' and '<'
  characters. Note that other markdown implementations (both Perl and PHP) do
  *not* do this. This results in differing output with two 3rd-party tests:
  "php-markdown-cases/Backslash escapes.text" and "markdowntest-cases/Amps
  and angle encoding.tags".
- "link-patterns" extra: Add support for the href replacement being a
  callable, e.g.:

        >>> link_patterns = [
        ...     (re.compile("PEP\s+(\d+)", re.I),
        ...      lambda m: "http://www.python.org/dev/peps/pep-%04d/" % int(m.group(1))),
        ... ]
        >>> markdown2.markdown("Here is PEP 42.", extras=["link-patterns"],
        ...     link_patterns=link_patterns)
        u'<p>Here is <a href="http://www.python.org/dev/peps/pep-0042/">PEP 42</a>.</p>\n'

## python-markdown2 1.0.1.11

- Fix syntax_color test for the latest Pygments.
- [Issue 20] Can't assume that `sys.argv` is defined at top-level code --
  e.g. when used at a PostreSQL stored procedure. Fix that.

## python-markdown2 1.0.1.10

- Fix sys.path manipulation in setup.py so `easy_install markdown2-*.tar.gz`
  works. (Henry Precheur pointed out the problem.)
- "bin/markdown2" is now a stub runner script rather than a symlink to
  "lib/markdown2.py". The symlink was a problem for sdist: tar makes it a
  copy.
- Added 'xml' extra: passes *one-liner* XML processing instructions and
  namespaced XML tags without wrapping in a `<p>` -- i.e. treats them as a HTML
  block tag.

## python-markdown2 1.0.1.9

- Fix bug in processing text with two HTML comments, where the first comment
  is cuddled to other content. See "test/tm-cases/two_comments.text". Noted
  by Wolfgang Machert.
- Revert change in v1.0.1.6 passing XML processing instructions and one-liner
  tags. This changed caused some bugs. Similar XML processing support will
  make it back via an "xml" extra.

## python-markdown2 1.0.1.8

- License note updates to facilitate Thomas Moschny building a package for
  Fedora Core Linux. No functional change.

## python-markdown2 1.0.1.7

- Add a proper setup.py and release to pypi:
  http://pypi.python.org/pypi/markdown2/
- Move markdown2.py module to a lib subdir. This allows one to put the "lib"
  dir of a source checkout (e.g. via an svn:externals) on ones Python Path
  without have the .py files at the top-level getting in the way.

## python-markdown2 1.0.1.6

- Fix Python 2.6 deprecation warning about the `md5` module.
- Pass XML processing instructions and one-liner tags. For example:

        <?blah ...?>
        <xi:include xmlns:xi="..." />

  Limitations: they must be on one line. Test: pi_and_xinclude.
  Suggested by Wolfgang Machert.

## python-markdown2 1.0.1.5

- Add ability for 'extras' to have arguments. Internally the 'extras'
  attribute of the Markdown class is a dict (it was a set).
- Add "demote-headers" extra that will demote the markdown for, e.g., an h1
  to h2-6 by the number of the demote-headers argument.

        >>> markdown('# this would be an h1', extras={'demote-headers': 2})
        u'<h3>this would be an h1</h3>\n'

  This can be useful for user-supplied Markdown content for a sub-section of
  a page.

## python-markdown2 1.0.1.4

- [Issue 18] Allow spaces in the URL for link definitions.
- [Issue 15] Fix some edge cases with backslash-escapes.
- Fix this error that broken command-line usage:

        NameError: global name 'use_file_vars' is not defined

- Add "pyshell" extra for auto-codeblock'ing Python interactive shell
  sessions even if they weren't properly indented by the tab width.

## python-markdown2 1.0.1.3

- Make the use of the `-*- markdown-extras: ... -*-` emacs-style files
  variable to set "extras" **off** be default. It can be turned on via
  `--use-file-vars` on the command line and `use_file_vars=True` via the
  module interface.
- [Issue 3] Drop the code-color extra hack added *for* issue3 that was
  causing the a unicode error with unicode in a code-colored block,
  <http://code.google.com/p/python-markdown2/issues/detail?id=3#c8>

## python-markdown2 1.0.1.2

- [Issue 8] Alleviate some of the incompat of the last change by allowing (at
  the Python module level) the usage of `safe_mode=True` to mean what it used
  to -- i.e. "replace" safe mode.
- [Issue 8, **incompatible change**] The "-s|--safe" command line option and
  the equivalent "safe_mode" option has changed semantics to be a string
  instead of a boolean. Legal values of the string are "replace" (the old
  behaviour: literal HTML is replaced with "[HTML_REMOVED]") and "escape"
  (meta chars in literal HTML is escaped).
- [Issue 11] Process markup in footnote definition bodies.
- Add support for `-*- markdown-extras: ... -*-` emacs-style files variables
  (typically in an XML comment) to set "extras" for the markdown conversion.
- [Issue 6] Fix problem with footnotes if the reference string had uppercase
  letters.

## python-markdown2 1.0.1.1

- [Issue 3] Fix conversion of unicode strings.
- Make the "safe_mode" replacement test overridable via subclassing: change
  `Markdown.html_removed_text`.
- [Issue 2] Fix problems with "safe_mode" removing generated HTML, instead of
  just raw HTML in the text.
- Add "-s|--safe" command-line option to set "safe_mode" conversion
  boolean. This option is mainly for compat with markdown.py.
- Add "link-patterns" extra: allows one to specify a list of regexes that
  should be automatically made into links. For example, one can define a
  mapping for things like "Mozilla Bug 1234":

        regex:  mozilla\s+bug\s+(\d+)
        href:   http://bugzilla.mozilla.org/show_bug.cgi?id=\1

  See <https://github.com/trentm/python-markdown2/wiki/Extras> for details.
- Add a "MarkdownWithExtras" class that enables all extras (except
  "code-friendly"):

        >>> import markdown2
        >>> converter = markdown2.MarkdownWithExtras()
        >>> converter.convert('...TEXT...')
        ...HTML...

- [Issue 1] Added "code-color" extra: pygments-based (TODO: link) syntax
  coloring of code blocks. Requires the pygments Python library on sys.path.
  See <https://github.com/trentm/python-markdown2/wiki/Extras> for details.
- [Issue 1] Added "footnotes" extra: adds support for footnotes syntax. See
  <https://github.com/trentm/python-markdown2/wiki/Extras> for details.

## python-markdown2 1.0.1.0

- Added "code-friendly" extra: disables the use of leading and trailing `_`
  and `__` for emphasis and strong. These can easily get in the way when
  writing docs about source code with variable_list_this and when one is not
  careful about quoting.
- Full basic Markdown syntax.


(Started maintaining this log 15 Oct 2007. At that point there had been no
releases of python-markdown2.)<|MERGE_RESOLUTION|>--- conflicted
+++ resolved
@@ -15,12 +15,9 @@
 - [pull #455] Fix code block indentation in lists
 - [pull #434] Fix filter bypass leading to XSS (#362)
 - [pull #464] Fix html-classes extra not applying to code spans
-<<<<<<< HEAD
 - [pull #462] Fix pygments block matching
 - [pull #462] Fix pyshell blocks in blockquotes
-=======
 - [pull #463] Fix multilevel lists
->>>>>>> 3dcc7fe0
 
 
 ## python-markdown2 2.4.3
