# python-markdown2 Changelog

## python-markdown2 2.4.5 (not yet released)

(nothing yet)


## python-markdown2 2.4.4

- [pull #439] Fix TypeError if html-classes extra is None
- [pull #441] Remove Python2 support
- [pull #445] Replace `<strike>` with `<s>` in strike extra
- [pull #446] Fix link patterns extra applying within links
- [pull #443] create proper entry point
- [pull #449] Codespans inside link text issue344
- [pull #451] Underline and HTML comments
- [pull #453] Links with brackets
- [pull #454] Fix emacs local variable one-liners
- [pull #457] Example of the current mixed-paragraph mode behavior in lists
- [pull #455] Fix code block indentation in lists
- [pull #434] Fix filter bypass leading to XSS (#362)
- [pull #464] Fix html-classes extra not applying to code spans
- [pull #462] Fix pygments block matching
- [pull #462] Fix pyshell blocks in blockquotes
- [pull #463] Fix multilevel lists
<<<<<<< HEAD
- [pull #466] Add optional dependencies to `setup.py`
=======
- [pull #468] Remove `_uniform_outdent_limit` function
- [pull #470] Add support for ordered lists that don't start at 1. (#469)
- [pull #472] Fix `AssertionError` with lazy numbered lists (issue #471)
- [pull #475] Add `<ul>` and `<ol>` tags to html-classes extra (#352)
- [pull #473] XSS test and fix
>>>>>>> dd9fd2b8


## python-markdown2 2.4.3

- [pull #413] Fix meta indentation
- [pull #414] Fix code surrounded by blank lines inside blockquote fenced code blocks
- [pull #417] Fix inline code pipe symbol within tables (issue #399)
- [pull #418] Fix code block parsing error (issue #327)
- [pull #419] Fix hr block created when not supposed to (issue #400)
- [pull #421] Fix backslashes removed by adjacent code blocks (issues #369 and #412)
- [pull #420] Fix md5-* in resulting HTML when several code blocks follow one by one (issue #355)
- [pull #422] Fix excessive `<br>` tags in lists using break-on-newline extra (issue #394)
- [pull #424] Standardize key and value definitions for metadata extra (issue #423)
- [pull #427] Fix fenced code blocks breaking lists (issue #426)
- [pull #429] Fix catastrophic backtracking (Regex DoS) in pyshell blocks.
- [pull #431] Fix incorrect indentation of fenced code blocks within lists
- [pull #436] RST admonitions
- [pull #430] Improve error message if link_patterns forgotten
- [pull #437] fix compatibility with pygments 2.12


## python-markdown2 2.4.2

- [pull #408] Fix for fenced code blocks issue #396
- [pull #410] Be more strict on auto linking urls, RE DOS fix


## python-markdown2 2.4.1

- [pull #389] Tables extra: allow whitespace at the end of the underline row
- [pull #392] Pyshell extra: enable syntax highlighting if `fenced-code-blocks` is loaded.
- [pull #402] Regex DOS bandaid fix


## python-markdown2 2.4.0

- [pull #377] Fixed bug breaking strings elements in metadata lists
- [pull #380] When rendering fenced code blocks, also add the `language-LANG` class
- [pull #387] Regex DoS fixes


## python-markdown2 2.3.10

- [pull #356] Don't merge sequential quotes into a single blockquote
- [pull #357] use style=text-align for table alignment
- [pull #360] introduce underline extra
- [pull #368] Support for structured and nested values in metadata
- [pull #371] add noopener to external links


## python-markdown2 2.3.9

- [pull #335] Added header support for wiki tables
- [pull #336] Reset _toc when convert is run
- [pull #353] XSS fix
- [pull #350] XSS fix


## python-markdown2 2.3.8

- [pull #317] Temporary fix to issue #150
- [pull #319] Stop XML escaping the body of a link
- [pull #322] Don't auto link patterns surrounded by triple quotes
- [pull #324] Add class configurability to the enclosing tag
- [pull #328] Accept [X] as marked task


## python-markdown2 2.3.7

- [pull #306] Drop support for legacy Python versions
- [pull #307] Fix syntax highlighting test cases that depend on Pygments output
- [pull #308] Add support for Python 3.7
- [pull #304] Add Wheel package support
- [pull #312] Fix toc_depth initialization regression
- [pull #315] XSS fix


## python-markdown2 2.3.6

- [pull #282] Add TOC depth option
- [pull #283] Fix to add TOC html to output via CLI
- [pull #284] Do not remove anchors in safe_mode
- [pull #288] fixing cuddled-lists with a single list item
- [pull #292] Fix Wrong rendering of last list element
- [pull #295] link-patterns fix
- [pull #300] Replace a deprecated method
- [pull #301] DeprecationWarning: invalid escape sequence
- [pull #302] Fix "make test" in Python 3
- [pull #303] Fix CVE-2018-5773


## python-markdown2 2.3.5

- [pull #238] Fenced code blocks lang with leading space
- [pull #260] Search for items only within metadata header
- [pull #264] highlightjs language class support
- [pull #265] FIPS compliance
- [pull #274] Fix for double amp replacement inside link title


## python-markdown2 2.3.4

- [pull #243] task list extra visual changes
- [pull #245] Don't let "target-blank-lines" break footnotes
- [pull #247] Translatable footnote titles
- [pull #252] Add pipe escaping in table extension


## python-markdown2 2.3.3

- [pull #236] Fix for safe_mode links regression
- [pull #235] Fix for overgreedy regex in metadata
- [pull #237] Fix for header-ids extra non-alpha character issue


## python-markdown2 2.3.2

- [pull #204] toc extra Python 3 error
- [pull #207] Performance improvements
- [pull #210] Leading paragraph with fenced code blocks
- [pull #212] Target blank links extra
- [pull #215] Optional metadata fences
- [pull #218] Github style task list
- [pull #220] Numbering extra
- [pull #224] Metadata in blocks
- [pull #230] safe_mode changes


## python-markdown2 2.3.1

- [pull #131] Markdown "spoiler" extra
- [pull #170] html-classes support for table tags
- [pull #190] "strike" extra
- [pull #201] Allow empty table cells


## python-markdown2 2.3.0

- New "tables" extra for table syntax that matches GFM
  <https://help.github.com/articles/github-flavored-markdown#tables> and
  PHP-Markdown Extra <https://michelf.ca/projects/php-markdown/extra/#table>.
  For example:

        | Header 1 | *Header* 2 |
        | -------- | -------- |
        | `Cell 1` | [Cell 2](http://example.com) link |
        | Cell 3   | **Cell 4** |

  See <https://github.com/trentm/python-markdown2/blob/master/test/tm-cases/tables.text>
  for examples and edge cases.

  If you have documents using the 'wiki-tables' syntax and want to convert to the
  'tables' syntax, there is a script to help with that here:
  <https://github.com/trentm/python-markdown2/blob/master/tools/wiki-tables-to-tables.py>


## python-markdown2 2.2.3

- [issue #165] Fix an edge case in list parsing.


## python-markdown2 2.2.2

- [pull #156] Footnotes XML compatibility.
- [pull #157] Horizontal rule minimum length.
- [pull #162] Fix escaping fenced code block with safe mode
- [pull #163] Fix code highlight with safe mode


## python-markdown2 2.2.1

- [issue #142 pull #141] Fix parentheses and spaces in urls.
- [issue #88 issue #95 pull #145] Fix code blocks in code blocks with syntax highlighting.
- [issue #113 issue #127 via pull #144] Fix fenced-code-blocks html and code output.
- [pull #133] Unify the -/= and ## style headers and fix TOC order
- [pull #146] tag-friendly extra to require that atx headers have a space after #


## python-markdown2 2.2.0

- [issue #135] Fix fenced code blocks odd rendering.
- [pull #138] specify shell in Makefile
- [pull #130] break-on-newline extra
- [pull #140] Allow html-classes for img
- [pull #122] Allow parentheses in urls


## python-markdown2 2.1.0

- ["nofollow" extra, issue #74, pull #104] Add `rel="nofollow"` support
  (mostly by https://github.com/cdman):

        $ echo '[link](http://example)' | markdown2 -x nofollow
        <p><a rel="nofollow" href="http://example">link</a></p>

   Limitation: This *can* add a duplicate 'rel' attribute to raw HTML links
   in the input.

## python-markdown2 2.0.1

- ["toc" extra] Unescape Markdown special chars in TOC entries. See
  <https://github.com/trentm/restdown/issues/15>.

- Now 'tox' testing support (by github.com/msabramo):

        [sudo] pip install tox
        tox

  confirming that markdown2 works with jython (not sure which version) and
  pypy!  Also added pypy to travis-ci testing
  (http://travis-ci.org/#!/trentm/python-markdown2).


## python-markdown2 2.0.0

- [issue #90] Add a `Markdown.preprocess(text) -> text` hook for subclasses.
  This is a match for the `Markdown.postprocess(text) -> text` hook added in
  an earlier version. (by @joestump).

- [issue #90, backward incompatible change] Require a space between the '#'
  and a text for a title. I.e.:

        # This still works

        #This doesn't work

        ##Nor this

  This keeps comments, hash tags, and ticket numbers at the beginning of the
  line from turning into an h1. (by @joestump)

  This is a backward incompatible change, however small, hence the version
  change to 2.0.0.


## python-markdown2 1.4.2

- [issue #84, issue #87] Fix problems with fenced-code-blocks getting
  double-processed.


## python-markdown2 1.4.1

- [issue #67] Fix an sub-`ul` inside a `ol` not working with an indent less
  than 4 spaces.

- Fix code blocks and fenced-code-blocks to work with a single leading newline
  at the start of the input.

- [issue #86, 'fenced-code-blocks' extra] Fix fenced code blocks not being
  parsed out before other syntax elements, like headers.

- [issue #83, 'fenced-code-blocks' and 'code-color' extras] Allow 'cssclass'
  code coloring option (passed to pygments) to be overridden (by
  https://github.com/kaishaku). E.g.:

        import markdown2
        html = markdown2.markdown(text,
            extras={'fenced-code-blocks': {'cssclass': 'mycode'}})


## python-markdown2 1.4.0

- [issue #64] Python 3 support! markdown2.py supports Python 2 and 3 in the
  same file without requiring install-time 2to3 transformation.


## python-markdown2 1.3.1

- [issue #80] Jython 2.2.1 support fix (by github.com/clach04)


## python-markdown2 1.3.0

- Deprecate `code-color` extra. Use the `fenced-code-block` extra and
  its cleaner mechanism for specifying the language, instead. This extra
  will be removed in v2.0 or so.

- New `fenced-code-blocks` extra. It allows a code block to not have to be
  indented by fencing it with '```' on a line before and after. Based on
  [GFM](<http://github.github.com/github-flavored-markdown/).

        Some code:

        ```
        print "hi"
        ```

  It includes support for code syntax highlighting as per GFM. This requires
  the `pygments` Python module to be on the pythonpath.

        ```python
        if True:
            print "hi"
        ```


## python-markdown2 1.2.0

- [issue #78, issue #77] Add "metadata" extra (github.com/slomo).


## python-markdown2 1.1.1

- Drop "Makefile.py" (a `mk` thing) and simplify to "Makefile".


## python-markdown2 1.1.0

- [issue #76] Ensure "smarty-pants" extra doesn't destroy image links
  and links with title text.

- [issue #72] Support reading from stdin for command line tool like any
  well-behaved unix tool, e.g.:

      $ echo '*hi*' | markdown2
      <p><em>hi</em></p>

  Thanks Ryan!

- Drop this "1.0.1.*" version silliness. The idea *was* that the first three
  numbers tracked the Markdown.pl on which markdown2.py was originally based.
  I don't believe Markdown.pl really gets releases anymore tho, so pointless.


## python-markdown2 1.0.1.19

- [Issue 66] Add "wiki-tables" extra for Google Code Wiki-style tables.
  See <http://code.google.com/p/support/wiki/WikiSyntax#Tables>.


## python-markdown2 1.0.1.18

- [Issue 57] Add html5 block tags (article, section, aside, et al; see
  "_html5tags" variable) to Markdown literal HTML block tag handling. Thanks
  Tim Gray!

- [Issue 56] Fix `setup.py install`.

- [Issue 54] Fix escaping of link title attributes. Thanks FND!

- Tweak list matching to NOT make a ul for something like this:

        - - - - - hi there

  Before this change this would be a silly 5-deep nested li. See
  "not_quite_a_list" test case.

- [Issue 52] Fix potential pathologically slow matching for `<hr>` markdown
  ("slow_hr" test case).

- Add a `Markdown.postprocess(text) -> text` hook that is called near the end
  of markdown conversion. By default this does no transformation. It is called
  just before unescaping of special characters and unhashing of literal HTML
  blocks.

- ["header-ids" and "toc" extras] Add "n" argument to
  `Markdown.header_id_from_text` hook. This allows a subclass using this hook
  to differentiate the header id based on the hN number (e.g. h1 diff that
  h2). Also allow a `None` return value to not add an id to that header (and
  exclude that header from the TOC).

  Note: If you used this hook, this is an incompatible change to the call
  signature.

- Add a "markdown-in-html" extra similar to (but limited)
  <http://michelf.com/projects/php-markdown/extra/#markdown-attr>. I.e. this:

        <div markdown="1">
        Yo **yo**!
        </div>

  becomes:

        <div>

        Yo <strong>yo</strong>!

        </div>

- [Issue 39] Test case fix for pygments 1.3.1 from thomas.moschny.

- [Issue 42] Add "smarty-pants" extra for transforming plain ASCII
  punctuation characters into smart typographic punctuation HTML entities.
  Inspiration: <http://daringfireball.net/projects/smartypants/>
  Implementation by Nikhil Chelliah. Also add `\'` and `\"` escape sequences
  for forcing dumb quotes when this extra is in use.

- Guard against using `True` instead of `None` as follows
  `markdown(..., extras={'header-ids': True})`. `None` is wanted, but `True`
  is commonly (at least I did it twice) used.


## python-markdown2 1.0.1.17

- [Issue 36] Fix "cuddled-lists" extra handling for an
  looks-like-a-cuddled-list-but-is-indented block. See the
  "test/tm-cases/cuddled_list_indented.text" test case.

- Experimental new "toc" extra. The returned string from conversion will have
  a `toc_html` attribute.

- New "header-ids" extra that will add an `id` attribute to headers:

        # My First Section

  will become:

        <h1 id="my-first-section">My First Section</h1>

  An argument can be give for the extra, which will be used as a prefix for
  the ids:

        $ cat foo.txt
        # hi there
        $ python markdown2.py foo.txt
        <h1>hi there</h1>
        $ python markdown2.py foo.txt -x header-ids
        <h1 id="hi-there">hi there</h1>
        $ python markdown2.py foo.txt -x header-ids=prefix
        <h1 id="prefix-hi-there">hi there</h1>

- Preliminary support for "html-classes" extra: takes a dict mapping HTML tag
  to the string value to use for a "class" attribute for that emitted tag.
  Currently just supports "pre" and "code" for code *blocks*.


## python-markdown2 1.0.1.16

- [Issue 33] Implement a "cuddled-lists" extra that allows:

        I did these things:
        * bullet1
        * bullet2
        * bullet3

  to be converted to:

        <p>I did these things:</p>

        <ul>
        <li>bullet1</li>
        <li>bullet2</li>
        <li>bullet3</li>
        </ul>


## python-markdown2 1.0.1.15

- [Issue 30] Fix a possible XSS via JavaScript injection in a carefully
  crafted image reference (usage of double-quotes in the URL).

## python-markdown2 1.0.1.14

- [Issue 29] Fix security hole in the md5-hashing scheme for handling HTML
  chunks during processing.
- [Issue 27] Fix problem with underscores in footnotes content (with
  "footnotes" extra).

## python-markdown2 1.0.1.13

- [Issue 24] Set really long sentinel for max-length of link text to avoid
  problems with reasonably long ones.
- [Issue 26] Complete the fix for this issue. Before this change the
  randomized obscuring of 'mailto:' link letters would sometimes result
  in emails with underscores getting misinterpreted as for italics.

## python-markdown2 1.0.1.12

- [Issue 26] Fix bug where email auto linking wouldn't work for emails with
  underscores. E.g. `Mail me: <foo_bar@example.com>` wouldn't work.
- Update MANIFEST.in to ensure bin/markdown2 gets included in sdist.
- [Issue 23] Add support for passing options to pygments for the "code-color"
  extra. For example:

        >>> markdown("...", extras={'code-color': {"noclasses": True}})

  This `formatter_opts` dict is passed to the pygments HtmlCodeFormatter.
  Patch from 'svetlyak.40wt'.
- [Issue 21] Escape naked '>' characters, as is already done for '&' and '<'
  characters. Note that other markdown implementations (both Perl and PHP) do
  *not* do this. This results in differing output with two 3rd-party tests:
  "php-markdown-cases/Backslash escapes.text" and "markdowntest-cases/Amps
  and angle encoding.tags".
- "link-patterns" extra: Add support for the href replacement being a
  callable, e.g.:

        >>> link_patterns = [
        ...     (re.compile("PEP\s+(\d+)", re.I),
        ...      lambda m: "http://www.python.org/dev/peps/pep-%04d/" % int(m.group(1))),
        ... ]
        >>> markdown2.markdown("Here is PEP 42.", extras=["link-patterns"],
        ...     link_patterns=link_patterns)
        u'<p>Here is <a href="http://www.python.org/dev/peps/pep-0042/">PEP 42</a>.</p>\n'

## python-markdown2 1.0.1.11

- Fix syntax_color test for the latest Pygments.
- [Issue 20] Can't assume that `sys.argv` is defined at top-level code --
  e.g. when used at a PostreSQL stored procedure. Fix that.

## python-markdown2 1.0.1.10

- Fix sys.path manipulation in setup.py so `easy_install markdown2-*.tar.gz`
  works. (Henry Precheur pointed out the problem.)
- "bin/markdown2" is now a stub runner script rather than a symlink to
  "lib/markdown2.py". The symlink was a problem for sdist: tar makes it a
  copy.
- Added 'xml' extra: passes *one-liner* XML processing instructions and
  namespaced XML tags without wrapping in a `<p>` -- i.e. treats them as a HTML
  block tag.

## python-markdown2 1.0.1.9

- Fix bug in processing text with two HTML comments, where the first comment
  is cuddled to other content. See "test/tm-cases/two_comments.text". Noted
  by Wolfgang Machert.
- Revert change in v1.0.1.6 passing XML processing instructions and one-liner
  tags. This changed caused some bugs. Similar XML processing support will
  make it back via an "xml" extra.

## python-markdown2 1.0.1.8

- License note updates to facilitate Thomas Moschny building a package for
  Fedora Core Linux. No functional change.

## python-markdown2 1.0.1.7

- Add a proper setup.py and release to pypi:
  http://pypi.python.org/pypi/markdown2/
- Move markdown2.py module to a lib subdir. This allows one to put the "lib"
  dir of a source checkout (e.g. via an svn:externals) on ones Python Path
  without have the .py files at the top-level getting in the way.

## python-markdown2 1.0.1.6

- Fix Python 2.6 deprecation warning about the `md5` module.
- Pass XML processing instructions and one-liner tags. For example:

        <?blah ...?>
        <xi:include xmlns:xi="..." />

  Limitations: they must be on one line. Test: pi_and_xinclude.
  Suggested by Wolfgang Machert.

## python-markdown2 1.0.1.5

- Add ability for 'extras' to have arguments. Internally the 'extras'
  attribute of the Markdown class is a dict (it was a set).
- Add "demote-headers" extra that will demote the markdown for, e.g., an h1
  to h2-6 by the number of the demote-headers argument.

        >>> markdown('# this would be an h1', extras={'demote-headers': 2})
        u'<h3>this would be an h1</h3>\n'

  This can be useful for user-supplied Markdown content for a sub-section of
  a page.

## python-markdown2 1.0.1.4

- [Issue 18] Allow spaces in the URL for link definitions.
- [Issue 15] Fix some edge cases with backslash-escapes.
- Fix this error that broken command-line usage:

        NameError: global name 'use_file_vars' is not defined

- Add "pyshell" extra for auto-codeblock'ing Python interactive shell
  sessions even if they weren't properly indented by the tab width.

## python-markdown2 1.0.1.3

- Make the use of the `-*- markdown-extras: ... -*-` emacs-style files
  variable to set "extras" **off** be default. It can be turned on via
  `--use-file-vars` on the command line and `use_file_vars=True` via the
  module interface.
- [Issue 3] Drop the code-color extra hack added *for* issue3 that was
  causing the a unicode error with unicode in a code-colored block,
  <http://code.google.com/p/python-markdown2/issues/detail?id=3#c8>

## python-markdown2 1.0.1.2

- [Issue 8] Alleviate some of the incompat of the last change by allowing (at
  the Python module level) the usage of `safe_mode=True` to mean what it used
  to -- i.e. "replace" safe mode.
- [Issue 8, **incompatible change**] The "-s|--safe" command line option and
  the equivalent "safe_mode" option has changed semantics to be a string
  instead of a boolean. Legal values of the string are "replace" (the old
  behaviour: literal HTML is replaced with "[HTML_REMOVED]") and "escape"
  (meta chars in literal HTML is escaped).
- [Issue 11] Process markup in footnote definition bodies.
- Add support for `-*- markdown-extras: ... -*-` emacs-style files variables
  (typically in an XML comment) to set "extras" for the markdown conversion.
- [Issue 6] Fix problem with footnotes if the reference string had uppercase
  letters.

## python-markdown2 1.0.1.1

- [Issue 3] Fix conversion of unicode strings.
- Make the "safe_mode" replacement test overridable via subclassing: change
  `Markdown.html_removed_text`.
- [Issue 2] Fix problems with "safe_mode" removing generated HTML, instead of
  just raw HTML in the text.
- Add "-s|--safe" command-line option to set "safe_mode" conversion
  boolean. This option is mainly for compat with markdown.py.
- Add "link-patterns" extra: allows one to specify a list of regexes that
  should be automatically made into links. For example, one can define a
  mapping for things like "Mozilla Bug 1234":

        regex:  mozilla\s+bug\s+(\d+)
        href:   http://bugzilla.mozilla.org/show_bug.cgi?id=\1

  See <https://github.com/trentm/python-markdown2/wiki/Extras> for details.
- Add a "MarkdownWithExtras" class that enables all extras (except
  "code-friendly"):

        >>> import markdown2
        >>> converter = markdown2.MarkdownWithExtras()
        >>> converter.convert('...TEXT...')
        ...HTML...

- [Issue 1] Added "code-color" extra: pygments-based (TODO: link) syntax
  coloring of code blocks. Requires the pygments Python library on sys.path.
  See <https://github.com/trentm/python-markdown2/wiki/Extras> for details.
- [Issue 1] Added "footnotes" extra: adds support for footnotes syntax. See
  <https://github.com/trentm/python-markdown2/wiki/Extras> for details.

## python-markdown2 1.0.1.0

- Added "code-friendly" extra: disables the use of leading and trailing `_`
  and `__` for emphasis and strong. These can easily get in the way when
  writing docs about source code with variable_list_this and when one is not
  careful about quoting.
- Full basic Markdown syntax.


(Started maintaining this log 15 Oct 2007. At that point there had been no
releases of python-markdown2.)<|MERGE_RESOLUTION|>--- conflicted
+++ resolved
@@ -2,7 +2,7 @@
 
 ## python-markdown2 2.4.5 (not yet released)
 
-(nothing yet)
+- [pull #466] Add optional dependencies to `setup.py`
 
 
 ## python-markdown2 2.4.4
@@ -23,15 +23,11 @@
 - [pull #462] Fix pygments block matching
 - [pull #462] Fix pyshell blocks in blockquotes
 - [pull #463] Fix multilevel lists
-<<<<<<< HEAD
-- [pull #466] Add optional dependencies to `setup.py`
-=======
 - [pull #468] Remove `_uniform_outdent_limit` function
 - [pull #470] Add support for ordered lists that don't start at 1. (#469)
 - [pull #472] Fix `AssertionError` with lazy numbered lists (issue #471)
 - [pull #475] Add `<ul>` and `<ol>` tags to html-classes extra (#352)
 - [pull #473] XSS test and fix
->>>>>>> dd9fd2b8
 
 
 ## python-markdown2 2.4.3
