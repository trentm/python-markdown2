# python-markdown2 Changelog

## python-markdown2 2.5.5 (not yet released)

<<<<<<< HEAD
- [pull #640] Fix code friendly extra stopping other syntax being processed (#638)
=======
- [pull #639] Fix middle-word-em interfering with strongs (#637)
>>>>>>> f44849c5


## python-markdown2 2.5.4

- [pull #617] Add MarkdownFileLinks extra (#528)
- [pull #622] Add missing block tags to regex (#620)
- [pull #623] Don't escape plus signs in URLs (#621)
- [pull #626] Fix XSS when encoding incomplete tags (#625)
- [pull #628] Fix TypeError in MiddleWordEm extra when options was None (#627)
- [pull #630] Fix nbsp breaking tables (#629)
- [pull #634] Fix ReDoS in HTML tokenizer regex (#633)


## python-markdown2 2.5.3

- [pull #616] make tables without body gfm compatible


## python-markdown2 2.5.2

- [pull #605] Add support for Python 3.13, drop EOL 3.8
- [pull #607] Fix `middle-word-em` extra preventing strongs from being recognized (#606)
- [pull #609] Add option to output to file in CLI (#608)
- [pull #612] Fix footnote labels appearing out-of-order (#536)
- [pull #613] Fix smarty pants extra not triggering when it should (#611)


## python-markdown2 2.5.1

- [pull #590] Fix underscores within bold text getting emphasized (#589)
- [pull #591] Add Alerts extra
- [pull #595] Fix img alt text being processed as markdown (#594)
- [pull #598] Add `link-shortrefs` extra (#597)
- [pull #600] Use urandom for SECRET_SALT
- [pull #602] Fix XSS issue in safe mode (#601)
- [pull #604] Fix XSS injection in image URLs (#603)


## python-markdown2 2.5.0

- [pull #519] Add support for custom extras
- [pull #519] Drop Python 3.5 support
- [pull #568] Add `prepend` arg to toc extra (#397)
- [pull #569] Process HTML comments as markdown in 'escape' safe mode
- [pull #570] Fix syntax warnings in test suite
- [pull #572] Process inline tags as HTML blocks when they span multiple lines (#571)
- [pull #573] Add new LaTeX Extra
- [pull #576] Fix `html`, `head` and `body` tags being wrapped in `<p>` tags (#575)
- [pull #578] Graceful handling of broken lists when cuddled-lists extra is enabled
- [pull #581] Add type hints (#562)
- [pull #581] Drop Python 3.6 and 3.7 support
- [pull #582] Fix fenced code blocks breaking lists (#580)
- [pull #586] Fix #583 by tweaking incomplete tag regex
- [pull #587] Fix AssertionError on malformed HTML (#584)


## python-markdown2 2.4.13

- [pull #559] Allow cuddled tables (#557)
- [pull #560] Fix `markdown-in-html` not always splitting HTML tags into separate lines (#558)
- [pull #564] Fix incomplete comments in safe mode not being escaped (#563)
- [pull #566] Fix crash in `markdown-in-html` extra (#565)


## python-markdown2 2.4.12

- [pull #547] Update `markdown-in-html` extra to handle markdown on same line as HTML (#546)
- [pull #550] Fix tables with trailing whitespace not being recognized (#549)
- [pull #545] Fix multiple instances of strong emphasis (`**`) in one line (#541)
- [pull #556] Fix incorrect parsing of links after square brackets (#552)

## python-markdown2 2.4.11

- [pull #524] Fix angles being escaped in style blocks (issue #523)
- [pull #527] Fix base64 images being corrupted in safe mode (issue #526)
- [pull #529] Add `breaks` extra with ability to hard break on backslashes (issue #525)
- [pull #532] Fix #493 persisting when `code-friendly` extra enabled
- [pull #535] Update `_slugify` to use utf-8 encoding (issue #534)
- [pull #536] Maintain order of appearance in footnotes
- [pull #538] Include HTML headers in TOC
- [pull #540] Add mechanism to prevent header ID counter resetting (issue #530)

## python-markdown2 2.4.10

- [pull #520] Allow more relative links in safe mode (issue #517)
- [pull #521] Always restore hashed HTML blocks (issue #185)
- [pull #522] Add `middle-word-em` extra


## python-markdown2 2.4.9

- [pull #500] Add `<thead>` tag to html-classes extra
- [pull #501] Fix link patterns extra matching against internal hashes
- [pull #502] Replace deprecated `optparse` with `argparse`
- [pull #506] Fix `_uniform_outdent` failing with empty strings (issue #505)
- [pull #509] Fix HTML elements not unhashing correctly (issue 508)
- [pull #511] Remove deprecated `imp` module (issue #510)
- [pull #512] Allow link patterns to be passed via extras dict
- [pull #513] Fix relative links not working in safe mode (issue #254)


## python-markdown2 2.4.8

- [pull #499] Fix images not being procesed correctly (#498)


## python-markdown2 2.4.7

- [pull #483] Fix hashing nested HTML blocks
- [pull #486] Fix backslash being unable to escape raw HTML tags
- [pull #482] Add support for telegram spoiler in extras
- [pull #485] mermaid support
- [pull #487] Fix escaping ampersands in hrefs
- [pull #490] Fix indented codeblocks inside fences (#489)
- [pull #490] Remove `code-color` extra


## python-markdown2 2.4.6

- [pull #477] Feature wavedrom support
- [pull #480] Fix mixing ordered and un-ordered lists combining into single list type


## python-markdown2 2.4.5

- [pull #466] Add optional dependencies to `setup.py`


## python-markdown2 2.4.4

- [pull #439] Fix TypeError if html-classes extra is None
- [pull #441] Remove Python2 support
- [pull #445] Replace `<strike>` with `<s>` in strike extra
- [pull #446] Fix link patterns extra applying within links
- [pull #443] create proper entry point
- [pull #449] Codespans inside link text issue344
- [pull #451] Underline and HTML comments
- [pull #453] Links with brackets
- [pull #454] Fix emacs local variable one-liners
- [pull #457] Example of the current mixed-paragraph mode behavior in lists
- [pull #455] Fix code block indentation in lists
- [pull #434] Fix filter bypass leading to XSS (#362)
- [pull #464] Fix html-classes extra not applying to code spans
- [pull #462] Fix pygments block matching
- [pull #462] Fix pyshell blocks in blockquotes
- [pull #463] Fix multilevel lists
- [pull #468] Remove `_uniform_outdent_limit` function
- [pull #470] Add support for ordered lists that don't start at 1. (#469)
- [pull #472] Fix `AssertionError` with lazy numbered lists (issue #471)
- [pull #475] Add `<ul>` and `<ol>` tags to html-classes extra (#352)
- [pull #473] XSS test and fix


## python-markdown2 2.4.3

- [pull #413] Fix meta indentation
- [pull #414] Fix code surrounded by blank lines inside blockquote fenced code blocks
- [pull #417] Fix inline code pipe symbol within tables (issue #399)
- [pull #418] Fix code block parsing error (issue #327)
- [pull #419] Fix hr block created when not supposed to (issue #400)
- [pull #421] Fix backslashes removed by adjacent code blocks (issues #369 and #412)
- [pull #420] Fix md5-* in resulting HTML when several code blocks follow one by one (issue #355)
- [pull #422] Fix excessive `<br>` tags in lists using break-on-newline extra (issue #394)
- [pull #424] Standardize key and value definitions for metadata extra (issue #423)
- [pull #427] Fix fenced code blocks breaking lists (issue #426)
- [pull #429] Fix catastrophic backtracking (Regex DoS) in pyshell blocks.
- [pull #431] Fix incorrect indentation of fenced code blocks within lists
- [pull #436] RST admonitions
- [pull #430] Improve error message if link_patterns forgotten
- [pull #437] fix compatibility with pygments 2.12


## python-markdown2 2.4.2

- [pull #408] Fix for fenced code blocks issue #396
- [pull #410] Be more strict on auto linking urls, RE DOS fix


## python-markdown2 2.4.1

- [pull #389] Tables extra: allow whitespace at the end of the underline row
- [pull #392] Pyshell extra: enable syntax highlighting if `fenced-code-blocks` is loaded.
- [pull #402] Regex DOS bandaid fix


## python-markdown2 2.4.0

- [pull #377] Fixed bug breaking strings elements in metadata lists
- [pull #380] When rendering fenced code blocks, also add the `language-LANG` class
- [pull #387] Regex DoS fixes


## python-markdown2 2.3.10

- [pull #356] Don't merge sequential quotes into a single blockquote
- [pull #357] use style=text-align for table alignment
- [pull #360] introduce underline extra
- [pull #368] Support for structured and nested values in metadata
- [pull #371] add noopener to external links


## python-markdown2 2.3.9

- [pull #335] Added header support for wiki tables
- [pull #336] Reset _toc when convert is run
- [pull #353] XSS fix
- [pull #350] XSS fix


## python-markdown2 2.3.8

- [pull #317] Temporary fix to issue #150
- [pull #319] Stop XML escaping the body of a link
- [pull #322] Don't auto link patterns surrounded by triple quotes
- [pull #324] Add class configurability to the enclosing tag
- [pull #328] Accept [X] as marked task


## python-markdown2 2.3.7

- [pull #306] Drop support for legacy Python versions
- [pull #307] Fix syntax highlighting test cases that depend on Pygments output
- [pull #308] Add support for Python 3.7
- [pull #304] Add Wheel package support
- [pull #312] Fix toc_depth initialization regression
- [pull #315] XSS fix


## python-markdown2 2.3.6

- [pull #282] Add TOC depth option
- [pull #283] Fix to add TOC html to output via CLI
- [pull #284] Do not remove anchors in safe_mode
- [pull #288] fixing cuddled-lists with a single list item
- [pull #292] Fix Wrong rendering of last list element
- [pull #295] link-patterns fix
- [pull #300] Replace a deprecated method
- [pull #301] DeprecationWarning: invalid escape sequence
- [pull #302] Fix "make test" in Python 3
- [pull #303] Fix CVE-2018-5773


## python-markdown2 2.3.5

- [pull #238] Fenced code blocks lang with leading space
- [pull #260] Search for items only within metadata header
- [pull #264] highlightjs language class support
- [pull #265] FIPS compliance
- [pull #274] Fix for double amp replacement inside link title


## python-markdown2 2.3.4

- [pull #243] task list extra visual changes
- [pull #245] Don't let "target-blank-lines" break footnotes
- [pull #247] Translatable footnote titles
- [pull #252] Add pipe escaping in table extension


## python-markdown2 2.3.3

- [pull #236] Fix for safe_mode links regression
- [pull #235] Fix for overgreedy regex in metadata
- [pull #237] Fix for header-ids extra non-alpha character issue


## python-markdown2 2.3.2

- [pull #204] toc extra Python 3 error
- [pull #207] Performance improvements
- [pull #210] Leading paragraph with fenced code blocks
- [pull #212] Target blank links extra
- [pull #215] Optional metadata fences
- [pull #218] Github style task list
- [pull #220] Numbering extra
- [pull #224] Metadata in blocks
- [pull #230] safe_mode changes


## python-markdown2 2.3.1

- [pull #131] Markdown "spoiler" extra
- [pull #170] html-classes support for table tags
- [pull #190] "strike" extra
- [pull #201] Allow empty table cells


## python-markdown2 2.3.0

- New "tables" extra for table syntax that matches GFM
  <https://help.github.com/articles/github-flavored-markdown#tables> and
  PHP-Markdown Extra <https://michelf.ca/projects/php-markdown/extra/#table>.
  For example:

        | Header 1 | *Header* 2 |
        | -------- | -------- |
        | `Cell 1` | [Cell 2](http://example.com) link |
        | Cell 3   | **Cell 4** |

  See <https://github.com/trentm/python-markdown2/blob/master/test/tm-cases/tables.text>
  for examples and edge cases.

  If you have documents using the 'wiki-tables' syntax and want to convert to the
  'tables' syntax, there is a script to help with that here:
  <https://github.com/trentm/python-markdown2/blob/master/tools/wiki-tables-to-tables.py>


## python-markdown2 2.2.3

- [issue #165] Fix an edge case in list parsing.


## python-markdown2 2.2.2

- [pull #156] Footnotes XML compatibility.
- [pull #157] Horizontal rule minimum length.
- [pull #162] Fix escaping fenced code block with safe mode
- [pull #163] Fix code highlight with safe mode


## python-markdown2 2.2.1

- [issue #142 pull #141] Fix parentheses and spaces in urls.
- [issue #88 issue #95 pull #145] Fix code blocks in code blocks with syntax highlighting.
- [issue #113 issue #127 via pull #144] Fix fenced-code-blocks html and code output.
- [pull #133] Unify the -/= and ## style headers and fix TOC order
- [pull #146] tag-friendly extra to require that atx headers have a space after #


## python-markdown2 2.2.0

- [issue #135] Fix fenced code blocks odd rendering.
- [pull #138] specify shell in Makefile
- [pull #130] break-on-newline extra
- [pull #140] Allow html-classes for img
- [pull #122] Allow parentheses in urls


## python-markdown2 2.1.0

- ["nofollow" extra, issue #74, pull #104] Add `rel="nofollow"` support
  (mostly by https://github.com/cdman):

        $ echo '[link](http://example)' | markdown2 -x nofollow
        <p><a rel="nofollow" href="http://example">link</a></p>

   Limitation: This *can* add a duplicate 'rel' attribute to raw HTML links
   in the input.

## python-markdown2 2.0.1

- ["toc" extra] Unescape Markdown special chars in TOC entries. See
  <https://github.com/trentm/restdown/issues/15>.

- Now 'tox' testing support (by github.com/msabramo):

        [sudo] pip install tox
        tox

  confirming that markdown2 works with jython (not sure which version) and
  pypy!  Also added pypy to travis-ci testing
  (http://travis-ci.org/#!/trentm/python-markdown2).


## python-markdown2 2.0.0

- [issue #90] Add a `Markdown.preprocess(text) -> text` hook for subclasses.
  This is a match for the `Markdown.postprocess(text) -> text` hook added in
  an earlier version. (by @joestump).

- [issue #90, backward incompatible change] Require a space between the '#'
  and a text for a title. I.e.:

        # This still works

        #This doesn't work

        ##Nor this

  This keeps comments, hash tags, and ticket numbers at the beginning of the
  line from turning into an h1. (by @joestump)

  This is a backward incompatible change, however small, hence the version
  change to 2.0.0.


## python-markdown2 1.4.2

- [issue #84, issue #87] Fix problems with fenced-code-blocks getting
  double-processed.


## python-markdown2 1.4.1

- [issue #67] Fix an sub-`ul` inside a `ol` not working with an indent less
  than 4 spaces.

- Fix code blocks and fenced-code-blocks to work with a single leading newline
  at the start of the input.

- [issue #86, 'fenced-code-blocks' extra] Fix fenced code blocks not being
  parsed out before other syntax elements, like headers.

- [issue #83, 'fenced-code-blocks' and 'code-color' extras] Allow 'cssclass'
  code coloring option (passed to pygments) to be overridden (by
  https://github.com/kaishaku). E.g.:

        import markdown2
        html = markdown2.markdown(text,
            extras={'fenced-code-blocks': {'cssclass': 'mycode'}})


## python-markdown2 1.4.0

- [issue #64] Python 3 support! markdown2.py supports Python 2 and 3 in the
  same file without requiring install-time 2to3 transformation.


## python-markdown2 1.3.1

- [issue #80] Jython 2.2.1 support fix (by github.com/clach04)


## python-markdown2 1.3.0

- Deprecate `code-color` extra. Use the `fenced-code-block` extra and
  its cleaner mechanism for specifying the language, instead. This extra
  will be removed in v2.0 or so.

- New `fenced-code-blocks` extra. It allows a code block to not have to be
  indented by fencing it with '```' on a line before and after. Based on
  [GFM](<http://github.github.com/github-flavored-markdown/).

        Some code:

        ```
        print "hi"
        ```

  It includes support for code syntax highlighting as per GFM. This requires
  the `pygments` Python module to be on the pythonpath.

        ```python
        if True:
            print "hi"
        ```


## python-markdown2 1.2.0

- [issue #78, issue #77] Add "metadata" extra (github.com/slomo).


## python-markdown2 1.1.1

- Drop "Makefile.py" (a `mk` thing) and simplify to "Makefile".


## python-markdown2 1.1.0

- [issue #76] Ensure "smarty-pants" extra doesn't destroy image links
  and links with title text.

- [issue #72] Support reading from stdin for command line tool like any
  well-behaved unix tool, e.g.:

      $ echo '*hi*' | markdown2
      <p><em>hi</em></p>

  Thanks Ryan!

- Drop this "1.0.1.*" version silliness. The idea *was* that the first three
  numbers tracked the Markdown.pl on which markdown2.py was originally based.
  I don't believe Markdown.pl really gets releases anymore tho, so pointless.


## python-markdown2 1.0.1.19

- [Issue 66] Add "wiki-tables" extra for Google Code Wiki-style tables.
  See <http://code.google.com/p/support/wiki/WikiSyntax#Tables>.


## python-markdown2 1.0.1.18

- [Issue 57] Add html5 block tags (article, section, aside, et al; see
  "_html5tags" variable) to Markdown literal HTML block tag handling. Thanks
  Tim Gray!

- [Issue 56] Fix `setup.py install`.

- [Issue 54] Fix escaping of link title attributes. Thanks FND!

- Tweak list matching to NOT make a ul for something like this:

        - - - - - hi there

  Before this change this would be a silly 5-deep nested li. See
  "not_quite_a_list" test case.

- [Issue 52] Fix potential pathologically slow matching for `<hr>` markdown
  ("slow_hr" test case).

- Add a `Markdown.postprocess(text) -> text` hook that is called near the end
  of markdown conversion. By default this does no transformation. It is called
  just before unescaping of special characters and unhashing of literal HTML
  blocks.

- ["header-ids" and "toc" extras] Add "n" argument to
  `Markdown.header_id_from_text` hook. This allows a subclass using this hook
  to differentiate the header id based on the hN number (e.g. h1 diff that
  h2). Also allow a `None` return value to not add an id to that header (and
  exclude that header from the TOC).

  Note: If you used this hook, this is an incompatible change to the call
  signature.

- Add a "markdown-in-html" extra similar to (but limited)
  <http://michelf.com/projects/php-markdown/extra/#markdown-attr>. I.e. this:

        <div markdown="1">
        Yo **yo**!
        </div>

  becomes:

        <div>

        Yo <strong>yo</strong>!

        </div>

- [Issue 39] Test case fix for pygments 1.3.1 from thomas.moschny.

- [Issue 42] Add "smarty-pants" extra for transforming plain ASCII
  punctuation characters into smart typographic punctuation HTML entities.
  Inspiration: <http://daringfireball.net/projects/smartypants/>
  Implementation by Nikhil Chelliah. Also add `\'` and `\"` escape sequences
  for forcing dumb quotes when this extra is in use.

- Guard against using `True` instead of `None` as follows
  `markdown(..., extras={'header-ids': True})`. `None` is wanted, but `True`
  is commonly (at least I did it twice) used.


## python-markdown2 1.0.1.17

- [Issue 36] Fix "cuddled-lists" extra handling for an
  looks-like-a-cuddled-list-but-is-indented block. See the
  "test/tm-cases/cuddled_list_indented.text" test case.

- Experimental new "toc" extra. The returned string from conversion will have
  a `toc_html` attribute.

- New "header-ids" extra that will add an `id` attribute to headers:

        # My First Section

  will become:

        <h1 id="my-first-section">My First Section</h1>

  An argument can be give for the extra, which will be used as a prefix for
  the ids:

        $ cat foo.txt
        # hi there
        $ python markdown2.py foo.txt
        <h1>hi there</h1>
        $ python markdown2.py foo.txt -x header-ids
        <h1 id="hi-there">hi there</h1>
        $ python markdown2.py foo.txt -x header-ids=prefix
        <h1 id="prefix-hi-there">hi there</h1>

- Preliminary support for "html-classes" extra: takes a dict mapping HTML tag
  to the string value to use for a "class" attribute for that emitted tag.
  Currently just supports "pre" and "code" for code *blocks*.


## python-markdown2 1.0.1.16

- [Issue 33] Implement a "cuddled-lists" extra that allows:

        I did these things:
        * bullet1
        * bullet2
        * bullet3

  to be converted to:

        <p>I did these things:</p>

        <ul>
        <li>bullet1</li>
        <li>bullet2</li>
        <li>bullet3</li>
        </ul>


## python-markdown2 1.0.1.15

- [Issue 30] Fix a possible XSS via JavaScript injection in a carefully
  crafted image reference (usage of double-quotes in the URL).

## python-markdown2 1.0.1.14

- [Issue 29] Fix security hole in the md5-hashing scheme for handling HTML
  chunks during processing.
- [Issue 27] Fix problem with underscores in footnotes content (with
  "footnotes" extra).

## python-markdown2 1.0.1.13

- [Issue 24] Set really long sentinel for max-length of link text to avoid
  problems with reasonably long ones.
- [Issue 26] Complete the fix for this issue. Before this change the
  randomized obscuring of 'mailto:' link letters would sometimes result
  in emails with underscores getting misinterpreted as for italics.

## python-markdown2 1.0.1.12

- [Issue 26] Fix bug where email auto linking wouldn't work for emails with
  underscores. E.g. `Mail me: <foo_bar@example.com>` wouldn't work.
- Update MANIFEST.in to ensure bin/markdown2 gets included in sdist.
- [Issue 23] Add support for passing options to pygments for the "code-color"
  extra. For example:

        >>> markdown("...", extras={'code-color': {"noclasses": True}})

  This `formatter_opts` dict is passed to the pygments HtmlCodeFormatter.
  Patch from 'svetlyak.40wt'.
- [Issue 21] Escape naked '>' characters, as is already done for '&' and '<'
  characters. Note that other markdown implementations (both Perl and PHP) do
  *not* do this. This results in differing output with two 3rd-party tests:
  "php-markdown-cases/Backslash escapes.text" and "markdowntest-cases/Amps
  and angle encoding.tags".
- "link-patterns" extra: Add support for the href replacement being a
  callable, e.g.:

        >>> link_patterns = [
        ...     (re.compile("PEP\s+(\d+)", re.I),
        ...      lambda m: "http://www.python.org/dev/peps/pep-%04d/" % int(m.group(1))),
        ... ]
        >>> markdown2.markdown("Here is PEP 42.", extras=["link-patterns"],
        ...     link_patterns=link_patterns)
        u'<p>Here is <a href="http://www.python.org/dev/peps/pep-0042/">PEP 42</a>.</p>\n'

## python-markdown2 1.0.1.11

- Fix syntax_color test for the latest Pygments.
- [Issue 20] Can't assume that `sys.argv` is defined at top-level code --
  e.g. when used at a PostreSQL stored procedure. Fix that.

## python-markdown2 1.0.1.10

- Fix sys.path manipulation in setup.py so `easy_install markdown2-*.tar.gz`
  works. (Henry Precheur pointed out the problem.)
- "bin/markdown2" is now a stub runner script rather than a symlink to
  "lib/markdown2.py". The symlink was a problem for sdist: tar makes it a
  copy.
- Added 'xml' extra: passes *one-liner* XML processing instructions and
  namespaced XML tags without wrapping in a `<p>` -- i.e. treats them as a HTML
  block tag.

## python-markdown2 1.0.1.9

- Fix bug in processing text with two HTML comments, where the first comment
  is cuddled to other content. See "test/tm-cases/two_comments.text". Noted
  by Wolfgang Machert.
- Revert change in v1.0.1.6 passing XML processing instructions and one-liner
  tags. This changed caused some bugs. Similar XML processing support will
  make it back via an "xml" extra.

## python-markdown2 1.0.1.8

- License note updates to facilitate Thomas Moschny building a package for
  Fedora Core Linux. No functional change.

## python-markdown2 1.0.1.7

- Add a proper setup.py and release to pypi:
  http://pypi.python.org/pypi/markdown2/
- Move markdown2.py module to a lib subdir. This allows one to put the "lib"
  dir of a source checkout (e.g. via an svn:externals) on ones Python Path
  without have the .py files at the top-level getting in the way.

## python-markdown2 1.0.1.6

- Fix Python 2.6 deprecation warning about the `md5` module.
- Pass XML processing instructions and one-liner tags. For example:

        <?blah ...?>
        <xi:include xmlns:xi="..." />

  Limitations: they must be on one line. Test: pi_and_xinclude.
  Suggested by Wolfgang Machert.

## python-markdown2 1.0.1.5

- Add ability for 'extras' to have arguments. Internally the 'extras'
  attribute of the Markdown class is a dict (it was a set).
- Add "demote-headers" extra that will demote the markdown for, e.g., an h1
  to h2-6 by the number of the demote-headers argument.

        >>> markdown('# this would be an h1', extras={'demote-headers': 2})
        u'<h3>this would be an h1</h3>\n'

  This can be useful for user-supplied Markdown content for a sub-section of
  a page.

## python-markdown2 1.0.1.4

- [Issue 18] Allow spaces in the URL for link definitions.
- [Issue 15] Fix some edge cases with backslash-escapes.
- Fix this error that broken command-line usage:

        NameError: global name 'use_file_vars' is not defined

- Add "pyshell" extra for auto-codeblock'ing Python interactive shell
  sessions even if they weren't properly indented by the tab width.

## python-markdown2 1.0.1.3

- Make the use of the `-*- markdown-extras: ... -*-` emacs-style files
  variable to set "extras" **off** be default. It can be turned on via
  `--use-file-vars` on the command line and `use_file_vars=True` via the
  module interface.
- [Issue 3] Drop the code-color extra hack added *for* issue3 that was
  causing the a unicode error with unicode in a code-colored block,
  <http://code.google.com/p/python-markdown2/issues/detail?id=3#c8>

## python-markdown2 1.0.1.2

- [Issue 8] Alleviate some of the incompat of the last change by allowing (at
  the Python module level) the usage of `safe_mode=True` to mean what it used
  to -- i.e. "replace" safe mode.
- [Issue 8, **incompatible change**] The "-s|--safe" command line option and
  the equivalent "safe_mode" option has changed semantics to be a string
  instead of a boolean. Legal values of the string are "replace" (the old
  behaviour: literal HTML is replaced with "[HTML_REMOVED]") and "escape"
  (meta chars in literal HTML is escaped).
- [Issue 11] Process markup in footnote definition bodies.
- Add support for `-*- markdown-extras: ... -*-` emacs-style files variables
  (typically in an XML comment) to set "extras" for the markdown conversion.
- [Issue 6] Fix problem with footnotes if the reference string had uppercase
  letters.

## python-markdown2 1.0.1.1

- [Issue 3] Fix conversion of unicode strings.
- Make the "safe_mode" replacement test overridable via subclassing: change
  `Markdown.html_removed_text`.
- [Issue 2] Fix problems with "safe_mode" removing generated HTML, instead of
  just raw HTML in the text.
- Add "-s|--safe" command-line option to set "safe_mode" conversion
  boolean. This option is mainly for compat with markdown.py.
- Add "link-patterns" extra: allows one to specify a list of regexes that
  should be automatically made into links. For example, one can define a
  mapping for things like "Mozilla Bug 1234":

        regex:  mozilla\s+bug\s+(\d+)
        href:   http://bugzilla.mozilla.org/show_bug.cgi?id=\1

  See <https://github.com/trentm/python-markdown2/wiki/Extras> for details.
- Add a "MarkdownWithExtras" class that enables all extras (except
  "code-friendly"):

        >>> import markdown2
        >>> converter = markdown2.MarkdownWithExtras()
        >>> converter.convert('...TEXT...')
        ...HTML...

- [Issue 1] Added "code-color" extra: pygments-based (TODO: link) syntax
  coloring of code blocks. Requires the pygments Python library on sys.path.
  See <https://github.com/trentm/python-markdown2/wiki/Extras> for details.
- [Issue 1] Added "footnotes" extra: adds support for footnotes syntax. See
  <https://github.com/trentm/python-markdown2/wiki/Extras> for details.

## python-markdown2 1.0.1.0

- Added "code-friendly" extra: disables the use of leading and trailing `_`
  and `__` for emphasis and strong. These can easily get in the way when
  writing docs about source code with variable_list_this and when one is not
  careful about quoting.
- Full basic Markdown syntax.


(Started maintaining this log 15 Oct 2007. At that point there had been no
releases of python-markdown2.)<|MERGE_RESOLUTION|>--- conflicted
+++ resolved
@@ -2,11 +2,8 @@
 
 ## python-markdown2 2.5.5 (not yet released)
 
-<<<<<<< HEAD
+- [pull #639] Fix middle-word-em interfering with strongs (#637)
 - [pull #640] Fix code friendly extra stopping other syntax being processed (#638)
-=======
-- [pull #639] Fix middle-word-em interfering with strongs (#637)
->>>>>>> f44849c5
 
 
 ## python-markdown2 2.5.4
