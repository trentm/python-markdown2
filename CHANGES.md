--- conflicted
+++ resolved
@@ -3,11 +3,8 @@
 ## python-markdown2 2.4.9 (not yet released)
 
 - [pull #500] Add `<thead>` tag to html-classes extra
-<<<<<<< HEAD
+- [pull #502] Replace deprecated `optparse` with `argparse`
 - [pull #506] Fix `_uniform_outdent` failing with empty strings (issue #505)
-=======
-- [pull #502] Replace deprecated `optparse` with `argparse`
->>>>>>> 7bae1f94
 
 
 ## python-markdown2 2.4.8
