--- conflicted
+++ resolved
@@ -4,14 +4,11 @@
 
 - [pull #483] Fix hashing nested HTML blocks
 - [pull #486] Fix backslash being unable to escape raw HTML tags
-<<<<<<< HEAD
-- [pull #487] Fix escaping ampersands in hrefs
-=======
 - [pull #482] Add support for telegram spoiler in extras
 - [pull #485] mermaid support
+- [pull #487] Fix escaping ampersands in hrefs
 - [pull #490] Fix indented codeblocks inside fences (#489)
 - [pull #490] Remove `code-color` extra
->>>>>>> dad7bc5b
 
 
 ## python-markdown2 2.4.6
